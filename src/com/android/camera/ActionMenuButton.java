/*
 * Copyright (C) 2008 The Android Open Source Project
 *
 * Licensed under the Apache License, Version 2.0 (the "License");
 * you may not use this file except in compliance with the License.
 * You may obtain a copy of the License at
 *
 *      http://www.apache.org/licenses/LICENSE-2.0
 *
 * Unless required by applicable law or agreed to in writing, software
 * distributed under the License is distributed on an "AS IS" BASIS,
 * WITHOUT WARRANTIES OR CONDITIONS OF ANY KIND, either express or implied.
 * See the License for the specific language governing permissions and
 * limitations under the License.
 */

package com.android.camera;

import android.content.Context;
import android.graphics.Canvas;
import android.graphics.Paint;
import android.graphics.RectF;
import android.text.Layout;
import android.util.AttributeSet;
import android.widget.TextView;

/**
 * TextView that draws a bubble behind the text. We cannot use a
 * LineBackgroundSpan because we want to make the bubble taller than the text
 * and TextView's clip is too aggressive.
 */
public class ActionMenuButton extends TextView {
    private static final int CORNER_RADIUS = 8;
    private static final int PADDING_H = 5;
    private static final int PADDING_V = 1;

    private static final int[] RESTRICTED_STATE_SET = {
            R.attr.state_restricted
    };

    private final RectF mRect = new RectF();
    private Paint mPaint;
    private boolean mRestricted = false;

    public ActionMenuButton(Context context) {
        super(context);
        init();
    }

    public ActionMenuButton(Context context, AttributeSet attrs) {
        super(context, attrs);
        init();
    }

    public ActionMenuButton(Context context, AttributeSet attrs, int defStyle) {
        super(context, attrs, defStyle);
        init();
    }

    private void init() {
        setFocusable(true);
        // We need extra padding below to prevent the bubble being cut.
<<<<<<< HEAD
        setPadding(0, 0, 0, PADDING_V);
=======
        setPadding(PADDING_H, 0, PADDING_H, PADDING_V);
>>>>>>> 5e5aa7e1

        mPaint = new Paint(Paint.ANTI_ALIAS_FLAG);
        mPaint.setColor(getContext().getResources()
                .getColor(R.color.bubble_dark_background));
    }

    public void setRestricted(boolean restricted) {
        if (restricted != mRestricted) {
            mRestricted = restricted;
            refreshDrawableState();
        }
    }

    public boolean isRestricted() {
        return mRestricted;
    }

    @Override
    protected int[] onCreateDrawableState(int extraSpace) {
        int[] drawableState = super.onCreateDrawableState(extraSpace + 1);
        if (isRestricted()) {
            mergeDrawableStates(drawableState, RESTRICTED_STATE_SET);
        }
        return drawableState;
    }

    @Override
    protected void drawableStateChanged() {
        invalidate();
        super.drawableStateChanged();
    }

    @Override
    public void draw(Canvas canvas) {
        final Layout layout = getLayout();
        final RectF rect = mRect;
        final int left = getCompoundPaddingLeft();
        final int top = getExtendedPaddingTop();

        rect.set(left + layout.getLineLeft(0) - PADDING_H,
                 top + layout.getLineTop(0) - PADDING_V,
                 Math.min(left + layout.getLineRight(0) + PADDING_H,
                          mScrollX + mRight - mLeft),
                 top + layout.getLineBottom(0) + PADDING_V);
        canvas.drawRoundRect(rect, CORNER_RADIUS, CORNER_RADIUS, mPaint);

        super.draw(canvas);
    }
}<|MERGE_RESOLUTION|>--- conflicted
+++ resolved
@@ -60,11 +60,7 @@
     private void init() {
         setFocusable(true);
         // We need extra padding below to prevent the bubble being cut.
-<<<<<<< HEAD
-        setPadding(0, 0, 0, PADDING_V);
-=======
         setPadding(PADDING_H, 0, PADDING_H, PADDING_V);
->>>>>>> 5e5aa7e1
 
         mPaint = new Paint(Paint.ANTI_ALIAS_FLAG);
         mPaint.setColor(getContext().getResources()
