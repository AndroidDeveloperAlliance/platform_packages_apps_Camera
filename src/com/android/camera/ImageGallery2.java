--- conflicted
+++ resolved
@@ -32,10 +32,7 @@
 import android.content.SharedPreferences;
 import android.content.pm.ActivityInfo;
 import android.content.res.Configuration;
-<<<<<<< HEAD
-=======
 import android.content.res.Resources;
->>>>>>> 5e5aa7e1
 import android.graphics.Bitmap;
 import android.net.Uri;
 import android.os.Bundle;
@@ -43,35 +40,17 @@
 import android.os.PowerManager;
 import android.preference.PreferenceManager;
 import android.provider.MediaStore;
-<<<<<<< HEAD
-import android.util.AttributeSet;
-import android.util.Config;
 import android.util.Log;
 import android.view.ContextMenu;
-import android.view.GestureDetector;
-=======
-import android.util.Log;
-import android.view.ContextMenu;
->>>>>>> 5e5aa7e1
 import android.view.KeyEvent;
 import android.view.Menu;
 import android.view.MenuItem;
 import android.view.View;
 import android.view.Window;
-import android.view.GestureDetector.SimpleOnGestureListener;
-import android.widget.Scroller;
 import android.widget.TextView;
 import android.widget.Toast;
-<<<<<<< HEAD
-
-import java.util.Calendar;
-import java.util.GregorianCalendar;
-
-public class ImageGallery2 extends Activity {
-=======
 
 public class ImageGallery2 extends Activity implements GridViewSpecial.Listener {
->>>>>>> 5e5aa7e1
     private static final String TAG = "ImageGallery2";
     IImageList mAllImages;
     private int mInclusion;
@@ -113,12 +92,6 @@
 
         getWindow().setFeatureInt(Window.FEATURE_CUSTOM_TITLE,
                 R.layout.custom_gallery_title);
-<<<<<<< HEAD
-        if (Config.LOGV) {
-            Log.v(TAG, "findView... " + findViewById(R.id.loading_indicator));
-        }
-=======
->>>>>>> 5e5aa7e1
 
         mGvs = (GridViewSpecial) findViewById(R.id.grid);
         mGvs.requestFocus();
@@ -147,11 +120,7 @@
     }
 
     public boolean onSlideShowClicked() {
-<<<<<<< HEAD
-        IImage img = mSelectedImageGetter.getCurrentImage();
-=======
         IImage img = getCurrentImage();
->>>>>>> 5e5aa7e1
         if (img == null) {
             img = mAllImages.getImageAt(0);
             if (img == null) {
@@ -190,28 +159,6 @@
         }
     };
 
-<<<<<<< HEAD
-    private SelectedImageGetter mSelectedImageGetter =
-            new SelectedImageGetter() {
-                public Uri getCurrentImageUri() {
-                    IImage image = getCurrentImage();
-                    if (image != null) {
-                        return image.fullSizeImageUri();
-                    } else {
-                        return null;
-                    }
-                }
-                public IImage getCurrentImage() {
-                    int currentSelection = mGvs.mCurrentSelection;
-                    if (currentSelection < 0
-                            || currentSelection >= mAllImages.getCount()) {
-                        return null;
-                    } else {
-                        return mAllImages.getImageAt(currentSelection);
-                    }
-                }
-            };
-=======
     private Uri getCurrentImageUri() {
         IImage image = getCurrentImage();
         if (image != null) {
@@ -230,7 +177,6 @@
             return mAllImages.getImageAt(currentSelection);
         }
     }
->>>>>>> 5e5aa7e1
 
     @Override
     public void onConfigurationChanged(Configuration newConfig) {
@@ -238,117 +184,6 @@
         mTargetScroll = mGvs.getScrollY();
     }
 
-<<<<<<< HEAD
-    private Runnable mLongPressCallback = new Runnable() {
-        public void run() {
-            mGvs.select(-2, false);
-            mGvs.showContextMenu();
-        }
-    };
-
-    boolean canHandleEvent() {
-        // Don't process event in pause state.
-        return (!mPausing) && (mGvs.mCurrentSpec != null);
-    }
-
-    @Override
-    public boolean onKeyUp(int keyCode, KeyEvent event) {
-        if (!canHandleEvent()) return false;
-
-        if (keyCode == KeyEvent.KEYCODE_DPAD_CENTER) {
-            mGvs.select(-2, false);
-
-            // The keyUp doesn't get called when the longpress menu comes up. We
-            // only get here when the user lets go of the center key before the
-            // longpress menu comes up.
-            mHandler.removeCallbacks(mLongPressCallback);
-
-            // open the photo
-            if (mSelectedImageGetter.getCurrentImage() != null) {
-                mGvs.onSelect(mGvs.mCurrentSelection);
-            }
-            return true;
-        }
-        return super.onKeyUp(keyCode, event);
-    }
-
-    @Override
-    public boolean onKeyDown(int keyCode, KeyEvent event) {
-        if (!canHandleEvent()) return false;
-
-        boolean handled = true;
-        int sel = mGvs.mCurrentSelection;
-        int columns = mGvs.mCurrentSpec.mColumns;
-        int count = mAllImages.getCount();
-        boolean pressed = false;
-        if (mGvs.mShowSelection) {
-            switch (keyCode) {
-                case KeyEvent.KEYCODE_DPAD_RIGHT:
-                    if (sel != count && (sel % columns < columns - 1)) {
-                        sel += 1;
-                    }
-                    break;
-                case KeyEvent.KEYCODE_DPAD_LEFT:
-                    if (sel > 0 && (sel % columns != 0)) {
-                        sel -= 1;
-                    }
-                    break;
-                case KeyEvent.KEYCODE_DPAD_UP:
-                    if ((sel / columns) != 0) {
-                        sel -= columns;
-                    }
-                    break;
-                case KeyEvent.KEYCODE_DPAD_DOWN:
-                    if ((sel / columns) != (sel + columns / columns)) {
-                        sel = Math.min(count - 1, sel + columns);
-                    }
-                    break;
-                case KeyEvent.KEYCODE_DPAD_CENTER:
-                    pressed = true;
-                    mHandler.postDelayed(mLongPressCallback,
-                            ViewConfiguration.getLongPressTimeout());
-                    break;
-                case KeyEvent.KEYCODE_DEL:
-                    MenuHelper.deleteImage(this, mDeletePhotoRunnable,
-                            mSelectedImageGetter.getCurrentImage());
-                    break;
-                default:
-                    handled = false;
-                    break;
-            }
-        } else {
-            switch (keyCode) {
-                case KeyEvent.KEYCODE_DPAD_RIGHT:
-                case KeyEvent.KEYCODE_DPAD_LEFT:
-                case KeyEvent.KEYCODE_DPAD_UP:
-                case KeyEvent.KEYCODE_DPAD_DOWN:
-                    int [] range = new int[2];
-                    GridViewSpecial.ImageBlockManager ibm =
-                            mGvs.mImageBlockManager;
-                    if (ibm != null) {
-                        mGvs.mImageBlockManager.getVisibleRange(range);
-                        int topPos = range[0];
-                        android.graphics.Rect r =
-                                mGvs.getRectForPosition(topPos);
-                        if (r.top < mGvs.getScrollY()) {
-                            topPos += columns;
-                        }
-                        topPos = Math.min(count - 1, topPos);
-                        sel = topPos;
-                    }
-                    break;
-                default:
-                    handled = false;
-                    break;
-            }
-        }
-        if (handled) {
-            mGvs.select(sel, pressed);
-            return true;
-        } else {
-            return super.onKeyDown(keyCode, event);
-        }
-=======
     boolean canHandleEvent() {
         // Don't process event in pause state.
         return (!mPausing) && (mLayoutComplete);
@@ -364,20 +199,15 @@
                 return true;
         }
         return super.onKeyDown(keyCode, event);
->>>>>>> 5e5aa7e1
-    }
-
-    boolean isPickIntent() {
+    }
+
+    private boolean isPickIntent() {
         String action = getIntent().getAction();
         return (Intent.ACTION_PICK.equals(action)
                 || Intent.ACTION_GET_CONTENT.equals(action));
     }
 
-<<<<<<< HEAD
-    void launchCropperOrFinish(IImage img) {
-=======
     private void launchCropperOrFinish(IImage img) {
->>>>>>> 5e5aa7e1
         Bundle myExtras = getIntent().getExtras();
 
         long size = MenuHelper.getImageFileSize(img);
@@ -434,13 +264,6 @@
     @Override
     protected void onActivityResult(int requestCode, int resultCode,
             Intent data) {
-<<<<<<< HEAD
-        if (Config.LOGV) {
-            Log.v(TAG, "onActivityResult: " + requestCode
-                    + "; resultCode is " + resultCode + "; data is " + data);
-        }
-=======
->>>>>>> 5e5aa7e1
         switch (requestCode) {
             case MenuHelper.RESULT_COMMON_MENU_CROP: {
                 if (resultCode == RESULT_OK) {
@@ -465,12 +288,6 @@
                 break;
             }
             case VIEW_MSG: {
-<<<<<<< HEAD
-                if (Config.LOGV) {
-                    Log.v(TAG, "got VIEW_MSG with " + data);
-                }
-=======
->>>>>>> 5e5aa7e1
                 IImage img = mAllImages.getImageForUri(data.getData());
                 launchCropperOrFinish(img);
                 break;
@@ -518,13 +335,7 @@
             mAllImages = ImageManager.emptyImageList();
         } else {
             mAllImages = allImages(!unmounted);
-<<<<<<< HEAD
-            if (Config.LOGV) {
-                Log.v(TAG, "mAllImages is now " + mAllImages);
-            }
-=======
             mGvs.setImageList(mAllImages);
->>>>>>> 5e5aa7e1
             mGvs.init(mHandler);
             mGvs.start();
             mGvs.requestLayout();
@@ -552,19 +363,6 @@
         super.onResume();
 
         BitmapManager.instance().allowAllDecoding();
-<<<<<<< HEAD
-
-        try {
-            mGvs.setSizeChoice(Integer.parseInt(
-                    mPrefs.getString("pref_gallery_size_key", "1")),
-                    mTargetScroll);
-
-            String sortOrder = mPrefs.getString("pref_gallery_sort_key", null);
-            if (sortOrder != null) {
-                mSortAscending = sortOrder.equals("ascending");
-            }
-        } catch (RuntimeException ex) {
-=======
 
         mGvs.setSizeChoice(Integer.parseInt(
                 mPrefs.getString("pref_gallery_size_key", "1")),
@@ -574,7 +372,6 @@
         String sortOrder = mPrefs.getString("pref_gallery_sort_key", null);
         if (sortOrder != null) {
             mSortAscending = sortOrder.equals("ascending");
->>>>>>> 5e5aa7e1
         }
 
         mPausing = false;
@@ -591,12 +388,6 @@
         mReceiver = new BroadcastReceiver() {
             @Override
             public void onReceive(Context context, Intent intent) {
-<<<<<<< HEAD
-                if (Config.LOGV) {
-                    Log.v(TAG, "onReceiveIntent " + intent.getAction());
-                }
-=======
->>>>>>> 5e5aa7e1
                 String action = intent.getAction();
                 if (action.equals(Intent.ACTION_MEDIA_MOUNTED)) {
                     // SD card available
@@ -604,10 +395,6 @@
                     // TODO also listen for the media scanner finished message
                 } else if (action.equals(Intent.ACTION_MEDIA_UNMOUNTED)) {
                     // SD card unavailable
-<<<<<<< HEAD
-                    if (Config.LOGV) Log.v(TAG, "sd card no longer available");
-=======
->>>>>>> 5e5aa7e1
                     Toast.makeText(ImageGallery2.this,
                             getResources().getString(R.string.wait), 5000);
                     rebake(true, false);
@@ -617,31 +404,15 @@
                     rebake(false, true);
                 } else if (action.equals(
                         Intent.ACTION_MEDIA_SCANNER_FINISHED)) {
-<<<<<<< HEAD
-                    if (Config.LOGV) {
-                        Log.v(TAG, "rebake because of "
-                                + "ACTION_MEDIA_SCANNER_FINISHED");
-                    }
                     rebake(false, false);
                 } else if (action.equals(Intent.ACTION_MEDIA_EJECT)) {
-                    if (Config.LOGV) {
-                        Log.v(TAG, "rebake because of ACTION_MEDIA_EJECT");
-                    }
-=======
-                    rebake(false, false);
-                } else if (action.equals(Intent.ACTION_MEDIA_EJECT)) {
->>>>>>> 5e5aa7e1
                     rebake(true, false);
                 }
             }
         };
         registerReceiver(mReceiver, intentFilter);
-<<<<<<< HEAD
-        rebake(false, ImageManager.isMediaScannerScanning(this));
-=======
         rebake(false, ImageManager.isMediaScannerScanning(
                 getContentResolver()));
->>>>>>> 5e5aa7e1
     }
 
     private void stopCheckingThumbnails() {
@@ -654,65 +425,6 @@
 
     private void checkThumbnails() {
         final long startTime = System.currentTimeMillis();
-<<<<<<< HEAD
-        final long t1 = System.currentTimeMillis();
-        mThumbnailCheckThread = new BitmapThread(new Runnable() {
-            public void run() {
-                android.content.res.Resources resources = getResources();
-                final TextView progressTextView =
-                        (TextView) findViewById(R.id.loading_text);
-                final String progressTextFormatString =
-                        resources.getString(
-                        R.string.loading_progress_format_string);
-
-                PowerManager pm =
-                        (PowerManager) getSystemService(Context.POWER_SERVICE);
-                PowerManager.WakeLock mWakeLock =
-                    pm.newWakeLock(PowerManager.SCREEN_BRIGHT_WAKE_LOCK,
-                                   "ImageGallery2.checkThumbnails");
-                mWakeLock.acquire();
-                IImageList.ThumbCheckCallback r =
-                        new IImageList.ThumbCheckCallback() {
-                            boolean mDidSetProgress = false;
-
-                            public boolean checking(final int count,
-                                    final int maxCount) {
-                                if (mStopThumbnailChecking) {
-                                    return false;
-                                }
-
-                                if (!mLayoutComplete) {
-                                    return true;
-                                }
-
-                                if (!mDidSetProgress) {
-                                    mHandler.post(new Runnable() {
-                                        public void run() {
-                                                findViewById(
-                                                R.id.loading_indicator)
-                                                .setVisibility(View.VISIBLE);
-                                        }
-                                    });
-                                    mDidSetProgress = true;
-                                }
-                                mGvs.postInvalidate();
-
-                                if (System.currentTimeMillis()
-                                        - startTime > 1000) {
-                                    mHandler.post(new Runnable() {
-                                        public void run() {
-                                            String s = String.format(
-                                                    progressTextFormatString,
-                                                    maxCount - count);
-                                            progressTextView.setText(s);
-                                        }
-                                    });
-                                }
-
-                                return !mPausing;
-                            }
-                        };
-=======
         mThumbnailCheckThread = new BitmapThread(new Runnable() {
             public void run() {
                 Resources resources = getResources();
@@ -730,7 +442,6 @@
                 mWakeLock.acquire();
                 IImageList.ThumbCheckCallback r = new MyThumbCheckCallback(
                         progressTextView, startTime, progressTextFormatString);
->>>>>>> 5e5aa7e1
                 IImageList imageList = allImages(true);
                 imageList.checkThumbnails(r, imageList.getCount());
                 mWakeLock.release();
@@ -741,14 +452,6 @@
                                 View.GONE);
                     }
                 });
-<<<<<<< HEAD
-                long t2 = System.currentTimeMillis();
-                if (Config.LOGV) {
-                    Log.v(TAG, "check thumbnails thread finishing; took "
-                            + (t2 - t1));
-                }
-=======
->>>>>>> 5e5aa7e1
             }
         });
 
@@ -814,8 +517,6 @@
         return (image != null) && ImageManager.isVideo(image);
     }
 
-<<<<<<< HEAD
-=======
     private boolean isImageType(String type) {
         return type.equals("vnd.android.cursor.dir/image")
                 || type.equals("image/*");
@@ -826,7 +527,6 @@
                 || type.equals("video/*");
     }
 
->>>>>>> 5e5aa7e1
     private synchronized IImageList allImages(boolean assumeMounted) {
         if (mAllImages == null) {
             mNoImagesView = findViewById(R.id.no_images);
@@ -837,19 +537,9 @@
             Intent intent = getIntent();
             if (intent != null) {
                 String type = intent.resolveType(this);
-<<<<<<< HEAD
-                if (Config.LOGV) {
-                    Log.v(TAG, "allImages... type is " + type);
-                }
-                TextView leftText = (TextView) findViewById(R.id.left_text);
-                if (type != null) {
-                    if (type.equals("vnd.android.cursor.dir/image")
-                            || type.equals("image/*")) {
-=======
                 TextView leftText = (TextView) findViewById(R.id.left_text);
                 if (type != null) {
                     if (isImageType(type)) {
->>>>>>> 5e5aa7e1
                         mInclusion = ImageManager.INCLUDE_IMAGES;
                         if (isPickIntent()) {
                             leftText.setText(
@@ -858,12 +548,7 @@
                             leftText.setText(R.string.photos_gallery_title);
                         }
                     }
-<<<<<<< HEAD
-                    if (type.equals("vnd.android.cursor.dir/video")
-                            || type.equals("video/*")) {
-=======
                     if (isVideoType(type)) {
->>>>>>> 5e5aa7e1
                         mInclusion = ImageManager.INCLUDE_VIDEOS;
                         if (isPickIntent()) {
                             leftText.setText(
@@ -892,14 +577,6 @@
                     mInclusion = ImageManager.INCLUDE_DRM_IMAGES;
                 }
             }
-<<<<<<< HEAD
-            if (Config.LOGV) {
-                Log.v(TAG, "computing images... mSortAscending is "
-                        + mSortAscending + "; assumeMounted is "
-                        + assumeMounted);
-            }
-=======
->>>>>>> 5e5aa7e1
             Uri uri = getIntent().getData();
             if (!assumeMounted) {
                 mAllImages = ImageManager.emptyImageList();
@@ -919,561 +596,6 @@
         return mAllImages;
     }
 
-<<<<<<< HEAD
-    private class CreateContextMenuListener implements
-            View.OnCreateContextMenuListener {
-        public void onCreateContextMenu(ContextMenu menu, View v,
-                ContextMenu.ContextMenuInfo menuInfo) {
-            if (mSelectedImageGetter.getCurrentImage() == null) {
-                return;
-            }
-
-            boolean isImage = ImageManager.isImage(
-                    mSelectedImageGetter.getCurrentImage());
-            if (isImage) {
-                menu.add(0, 0, 0, R.string.view).setOnMenuItemClickListener(
-                        new MenuItem.OnMenuItemClickListener() {
-                            public boolean onMenuItemClick(MenuItem item) {
-                                mGvs.onSelect(mGvs.mCurrentSelection);
-                                return true;
-                            }
-                        });
-            }
-
-            menu.setHeaderTitle(isImage
-                    ? R.string.context_menu_header
-                    : R.string.video_context_menu_header);
-            if ((mInclusion & (ImageManager.INCLUDE_IMAGES
-                    | ImageManager.INCLUDE_VIDEOS)) != 0) {
-                MenuHelper.MenuItemsResult r = MenuHelper.addImageMenuItems(
-                        menu,
-                        MenuHelper.INCLUDE_ALL,
-                        isImage,
-                        ImageGallery2.this,
-                        mHandler,
-                        mDeletePhotoRunnable,
-                        new MenuHelper.MenuInvoker() {
-                            public void run(MenuHelper.MenuCallback cb) {
-                                cb.run(mSelectedImageGetter
-                                        .getCurrentImageUri(),
-                                        mSelectedImageGetter.getCurrentImage());
-
-                                mGvs.clearCache();
-                                mGvs.invalidate();
-                                mGvs.requestLayout();
-                                mGvs.start();
-                                mNoImagesView.setVisibility(
-                                        mAllImages.getCount() > 0
-                                        ? View.GONE
-                                        : View.VISIBLE);
-                            }
-                        });
-                if (r != null) {
-                    r.gettingReadyToOpen(menu,
-                            mSelectedImageGetter.getCurrentImage());
-                }
-
-                if (isImage) {
-                    addSlideShowMenu(menu, 1000);
-                }
-            }
-        }
-    }
-}
-
-
-class GridViewSpecial extends View {
-    private static final String TAG = "GridViewSpecial";
-    ImageGallery2 mGallery;
-    private Paint   mGridViewPaint = new Paint();
-
-    ImageBlockManager mImageBlockManager;
-    private Handler mHandler;
-
-    LayoutSpec mCurrentSpec;
-    boolean mShowSelection = false;
-    int mCurrentSelection = -1;
-    private boolean mCurrentSelectionPressed;
-
-    private boolean mDirectionBiasDown = true;
-    private static final boolean DUMP = false;
-
-    long mVideoSizeLimit;
-
-    class LayoutSpec {
-        LayoutSpec(int cols, int w, int h, int leftEdgePadding,
-                   int rightEdgePadding, int intercellSpacing) {
-            mColumns = cols;
-            mCellWidth = w;
-            mCellHeight = h;
-            mLeftEdgePadding = leftEdgePadding;
-            mRightEdgePadding = rightEdgePadding;
-            mCellSpacing = intercellSpacing;
-        }
-        int mColumns;
-        int mCellWidth, mCellHeight;
-        int mLeftEdgePadding, mRightEdgePadding;
-        int mCellSpacing;
-    }
-
-    private LayoutSpec [] mCellSizeChoices = new LayoutSpec[] {
-            new LayoutSpec(0, 67, 67, 14, 14, 8),
-            new LayoutSpec(0, 92, 92, 14, 14, 8),
-    };
-    private int mSizeChoice = 1;
-
-    // Use a number like 100 or 200 here to allow the user to
-    // overshoot the start (top) or end (bottom) of the gallery.
-    // After overshooting the gallery will animate back to the
-    // appropriate location.
-    private int mMaxOvershoot = 0; // 100;
-    private int mMaxScrollY;
-    private int mMinScrollY;
-
-    private boolean mFling = true;
-    private Scroller mScroller = null;
-
-    private GestureDetector mGestureDetector;
-
-    public void dump() {
-        if (Config.LOGV){
-            Log.v(TAG, "mSizeChoice is " + mCellSizeChoices[mSizeChoice]);
-            Log.v(TAG, "mCurrentSpec.width / mCellHeight are "
-                    + mCurrentSpec.mCellWidth + " / "
-                    + mCurrentSpec.mCellHeight);
-        }
-        mImageBlockManager.dump();
-    }
-
-    private void init(Context context) {
-        mGridViewPaint.setColor(0xFF000000);
-        mGallery = (ImageGallery2) context;
-
-        setVerticalScrollBarEnabled(true);
-        initializeScrollbars(context.obtainStyledAttributes(
-                android.R.styleable.View));
-
-        mGestureDetector = new GestureDetector(context,
-                new SimpleOnGestureListener() {
-            @Override
-            public boolean onDown(MotionEvent e) {
-                if (mScroller != null && !mScroller.isFinished()) {
-                    mScroller.forceFinished(true);
-                    return false;
-                }
-
-                int pos = computeSelectedIndex(e);
-                if (pos >= 0 && pos < mGallery.mAllImages.getCount()) {
-                    select(pos, true);
-                } else {
-                    select(-1, false);
-                }
-                if (mImageBlockManager != null) {
-                    mImageBlockManager.repaintSelection(mCurrentSelection);
-                }
-                invalidate();
-                return true;
-            }
-
-            @Override
-            public boolean onFling(MotionEvent e1, MotionEvent e2,
-                    float velocityX, float velocityY) {
-                final float maxVelocity = 2500;
-                if (velocityY > maxVelocity) {
-                    velocityY = maxVelocity;
-                } else if (velocityY < -maxVelocity) {
-                    velocityY = -maxVelocity;
-                }
-
-                select(-1, false);
-                if (mFling) {
-                    mScroller = new Scroller(getContext());
-                    mScroller.fling(0, mScrollY, 0, -(int) velocityY, 0, 0, 0,
-                            mMaxScrollY);
-                    computeScroll();
-                }
-                return true;
-            }
-
-            @Override
-            public void onLongPress(MotionEvent e) {
-                performLongClick();
-            }
-
-            @Override
-            public boolean onScroll(MotionEvent e1, MotionEvent e2,
-                                    float distanceX, float distanceY) {
-                select(-1, false);
-                scrollBy(0, (int) distanceY);
-                invalidate();
-                return true;
-            }
-
-            @Override
-            public boolean onSingleTapUp(MotionEvent e) {
-                select(mCurrentSelection, false);
-                int index = computeSelectedIndex(e);
-                if (index >= 0 && index < mGallery.mAllImages.getCount()) {
-                    onSelect(index);
-                    return true;
-                }
-                return false;
-            }
-        });
-        // mGestureDetector.setIsLongpressEnabled(false);
-    }
-
-    public GridViewSpecial(Context context, AttributeSet attrs, int defStyle) {
-        super(context, attrs, defStyle);
-        init(context);
-    }
-
-    public GridViewSpecial(Context context, AttributeSet attrs) {
-        super(context, attrs);
-        init(context);
-    }
-
-    public GridViewSpecial(Context context) {
-        super(context);
-        init(context);
-    }
-
-    @Override
-    protected int computeVerticalScrollRange() {
-        return mMaxScrollY + getHeight();
-    }
-
-    public void setSizeChoice(int choice, int scrollY) {
-        mSizeChoice = choice;
-        clearCache();
-        scrollTo(0, scrollY);
-        requestLayout();
-        invalidate();
-    }
-
-    /**
-     *
-     * @param newSel -2 means use old selection, -1 means remove selection
-     * @param newPressed
-     */
-    public void select(int newSel, boolean newPressed) {
-        if (newSel == -2) {
-            newSel = mCurrentSelection;
-        }
-        int oldSel = mCurrentSelection;
-        if ((oldSel == newSel) && (mCurrentSelectionPressed == newPressed)) {
-            return;
-        }
-
-        mShowSelection = (newSel != -1);
-        mCurrentSelection = newSel;
-        mCurrentSelectionPressed = newPressed;
-        if (mImageBlockManager != null) {
-            mImageBlockManager.repaintSelection(oldSel);
-            mImageBlockManager.repaintSelection(newSel);
-        }
-
-        if (newSel != -1) {
-            ensureVisible(newSel);
-        }
-    }
-
-    private void ensureVisible(int pos) {
-        android.graphics.Rect r = getRectForPosition(pos);
-        int top = getScrollY();
-        int bot = top + getHeight();
-
-        if (r.bottom > bot) {
-            mScroller = new Scroller(getContext());
-            mScroller.startScroll(mScrollX, mScrollY, 0,
-                    r.bottom - getHeight() - mScrollY, 200);
-            computeScroll();
-        } else if (r.top < top) {
-            mScroller = new Scroller(getContext());
-            mScroller.startScroll(mScrollX, mScrollY, 0, r.top - mScrollY, 200);
-            computeScroll();
-        }
-        invalidate();
-    }
-
-    public void start() {
-        if (mGallery.mLayoutComplete) {
-            if (mImageBlockManager == null) {
-                mImageBlockManager = new ImageBlockManager();
-                mImageBlockManager.moveDataWindow(true, true);
-            }
-        }
-    }
-
-    public void onPause() {
-        mScroller = null;
-        if (mImageBlockManager != null) {
-            mImageBlockManager.onPause();
-            mImageBlockManager = null;
-        }
-    }
-
-    public void clearCache() {
-        if (mImageBlockManager != null) {
-            mImageBlockManager.onPause();
-            mImageBlockManager = null;
-        }
-    }
-
-
-    @Override
-    public void onLayout(boolean changed, int left, int top,
-                         int right, int bottom) {
-        super.onLayout(changed, left, top, right, bottom);
-        if (mGallery.isFinishing() || mGallery.mPausing) {
-            return;
-        }
-        clearCache();
-        mCurrentSpec = mCellSizeChoices[mSizeChoice];
-        int oldColumnCount = mCurrentSpec.mColumns;
-
-        int width = right - left;
-        mCurrentSpec.mColumns = 1;
-        width -= mCurrentSpec.mCellWidth;
-        mCurrentSpec.mColumns += width
-                / (mCurrentSpec.mCellWidth + mCurrentSpec.mCellSpacing);
-
-        mCurrentSpec.mLeftEdgePadding = ((right - left)
-                - ((mCurrentSpec.mColumns - 1) * mCurrentSpec.mCellSpacing)
-                - (mCurrentSpec.mColumns * mCurrentSpec.mCellWidth)) / 2;
-        mCurrentSpec.mRightEdgePadding = mCurrentSpec.mLeftEdgePadding;
-
-        int rows = (mGallery.mAllImages.getCount() + mCurrentSpec.mColumns - 1)
-                / mCurrentSpec.mColumns;
-        mMaxScrollY = mCurrentSpec.mCellSpacing
-                + (rows
-                * (mCurrentSpec.mCellSpacing + mCurrentSpec.mCellHeight))
-                - (bottom - top) + mMaxOvershoot;
-        mMinScrollY = 0 - mMaxOvershoot;
-
-        mGallery.mLayoutComplete = true;
-
-        start();
-
-        if (mGallery.mSortAscending && mGallery.mTargetScroll == 0) {
-            scrollTo(0, mMaxScrollY - mMaxOvershoot);
-        } else {
-            if (oldColumnCount != 0) {
-                int y = mGallery.mTargetScroll *
-                        oldColumnCount / mCurrentSpec.mColumns;
-                Log.v(TAG, "target was " + mGallery.mTargetScroll
-                        + " now " + y);
-                scrollTo(0, y);
-            }
-        }
-    }
-
-    Bitmap scaleTo(int width, int height, Bitmap b) {
-        Matrix m = new Matrix();
-        m.setScale(width / 64F, height / 64F);
-        Bitmap b2 = Bitmap.createBitmap(b, 0, 0, b.getWidth(), b.getHeight(),
-                m, false);
-        if (b2 != b) {
-            b.recycle();
-        }
-        return b2;
-    }
-
-    class ImageBlockManager {
-        private ImageLoader mLoader;
-        private int mBlockCacheFirstBlockNumber = 0;
-
-        // mBlockCache is an array with a starting point which is not
-        // necessarily zero.  The first element of the array is indicated by
-        // mBlockCacheStartOffset.
-        private int mBlockCacheStartOffset = 0;
-        private ImageBlock [] mBlockCache;
-
-        private static final int sRowsPerPage    = 6;   // should compute this
-
-        private static final int sPagesPreCache  = 2;
-        private static final int sPagesPostCache = 2;
-
-        private int mWorkCounter = 0;
-        private boolean mDone = false;
-
-        private Thread mWorkerThread;
-        private Bitmap mMissingImageThumbnailBitmap;
-        private Bitmap mMissingVideoThumbnailBitmap;
-
-        private Drawable mVideoOverlay;
-        private Drawable mVideoMmsErrorOverlay;
-
-        public void dump() {
-            synchronized (ImageBlockManager.this) {
-                StringBuilder line1 = new StringBuilder();
-                StringBuilder line2 = new StringBuilder();
-                if (Config.LOGV) {
-                    Log.v(TAG, ">>> mBlockCacheFirstBlockNumber: "
-                            + mBlockCacheFirstBlockNumber + " "
-                            + mBlockCacheStartOffset);
-                }
-                for (int i = 0; i < mBlockCache.length; i++) {
-                    int index = (mBlockCacheStartOffset + i)
-                            % mBlockCache.length;
-                    ImageBlock block = mBlockCache[index];
-                    block.dump(line1, line2);
-                }
-                if (Config.LOGV){
-                    Log.v(TAG, line1.toString());
-                    Log.v(TAG, line2.toString());
-                }
-            }
-        }
-
-        ImageBlockManager() {
-            mLoader = new ImageLoader(mHandler, 1);
-
-            mBlockCache = new ImageBlock[sRowsPerPage
-                    * (sPagesPreCache + sPagesPostCache + 1)];
-            for (int i = 0; i < mBlockCache.length; i++) {
-                mBlockCache[i] = new ImageBlock();
-            }
-
-            mWorkerThread = new Thread(new Runnable() {
-                public void run() {
-                    while (true) {
-                        int workCounter;
-                        synchronized (ImageBlockManager.this) {
-                            workCounter = mWorkCounter;
-                        }
-                        if (mDone) {
-                            if (Config.LOGV) {
-                                Log.v(TAG, "stopping the loader here "
-                                        + Thread.currentThread().getName());
-                            }
-                            if (mLoader != null) {
-                                mLoader.stop();
-                            }
-                            if (mBlockCache != null) {
-                                for (int i = 0; i < mBlockCache.length; i++) {
-                                    ImageBlock block = mBlockCache[i];
-                                    if (block != null) {
-                                        block.recycleBitmaps();
-                                        mBlockCache[i] = null;
-                                    }
-                                }
-                            }
-                            mBlockCache = null;
-                            mBlockCacheStartOffset = 0;
-                            mBlockCacheFirstBlockNumber = 0;
-
-                            break;
-                        }
-
-                        loadNext();
-
-                        synchronized (ImageBlockManager.this) {
-                            if ((workCounter == mWorkCounter) && (!mDone)) {
-                                try {
-                                    ImageBlockManager.this.wait();
-                                } catch (InterruptedException ex) {
-                                }
-                            }
-                        }
-                    } // while
-                } // run
-            });
-            BitmapManager.instance().allowThreadDecoding(mWorkerThread);
-            mWorkerThread.setName("image-block-manager");
-            mWorkerThread.start();
-        }
-
-        // Create this bitmap lazily, and only once for all the ImageBlocks to
-        // use
-        public Bitmap getErrorBitmap(IImage image) {
-            if (ImageManager.isImage(image)) {
-                if (mMissingImageThumbnailBitmap == null) {
-                    mMissingImageThumbnailBitmap =
-                            BitmapFactory.decodeResource(
-                            GridViewSpecial.this.getResources(),
-                            R.drawable.ic_missing_thumbnail_picture);
-                }
-                return mMissingImageThumbnailBitmap;
-            } else {
-                if (mMissingVideoThumbnailBitmap == null) {
-                    mMissingVideoThumbnailBitmap =
-                            BitmapFactory.decodeResource(
-                            GridViewSpecial.this.getResources(),
-                            R.drawable.ic_missing_thumbnail_video);
-                }
-                return mMissingVideoThumbnailBitmap;
-            }
-        }
-
-        private ImageBlock getBlockForPos(int pos) {
-            synchronized (ImageBlockManager.this) {
-                int blockNumber = pos / mCurrentSpec.mColumns;
-                int delta = blockNumber - mBlockCacheFirstBlockNumber;
-                if (delta >= 0 && delta < mBlockCache.length) {
-                    int index = (mBlockCacheStartOffset + delta)
-                            % mBlockCache.length;
-                    ImageBlock b = mBlockCache[index];
-                    return b;
-                }
-            }
-            return null;
-        }
-
-        private void repaintSelection(int pos) {
-            synchronized (ImageBlockManager.this) {
-                ImageBlock b = getBlockForPos(pos);
-                if (b != null) {
-                    b.repaintSelection();
-                }
-            }
-        }
-
-        private void onPause() {
-            synchronized (ImageBlockManager.this) {
-                mDone = true;
-                ImageBlockManager.this.notify();
-            }
-            if (mWorkerThread != null) {
-                try {
-                    BitmapManager.instance().cancelThreadDecoding(mWorkerThread);
-                    mWorkerThread.join();
-                    mWorkerThread = null;
-                } catch (InterruptedException ex) {
-                    //
-                }
-            }
-            Log.v(TAG, "/ImageBlockManager.onPause");
-        }
-
-        void getVisibleRange(int [] range) {
-            // try to work around a possible bug in the VM wherein this appears
-            // to be null
-            try {
-                synchronized (ImageBlockManager.this) {
-                    int blockLength = mBlockCache.length;
-                    boolean lookingForStart = true;
-                    ImageBlock prevBlock = null;
-                    for (int i = 0; i < blockLength; i++) {
-                        int index = (mBlockCacheStartOffset + i) % blockLength;
-                        ImageBlock block = mBlockCache[index];
-                        if (lookingForStart) {
-                            if (block.mIsVisible) {
-                                range[0] = block.mBlockNumber
-                                        * mCurrentSpec.mColumns;
-                                lookingForStart = false;
-                            }
-                        } else {
-                            if (!block.mIsVisible || i == blockLength - 1) {
-                                range[1] = (prevBlock.mBlockNumber
-                                        * mCurrentSpec.mColumns)
-                                        + mCurrentSpec.mColumns - 1;
-                                break;
-                            }
-                        }
-                        prevBlock = block;
-                    }
-=======
     public void onSelect(int index) {
         if (index >= 0 && index < mAllImages.getCount()) {
             IImage img = mAllImages.getImageAt(index);
@@ -1505,140 +627,9 @@
                     startActivity(intent);
                 } catch (Exception ex) {
                     // sdcard removal??
->>>>>>> 5e5aa7e1
-                }
-            } catch (NullPointerException ex) {
-                Log.e(TAG, "this is somewhat null, what up?");
-                range[0] = range[1] = 0;
-            }
-        }
-<<<<<<< HEAD
-
-        private void loadNext() {
-            final int blockHeight = (mCurrentSpec.mCellSpacing
-                    + mCurrentSpec.mCellHeight);
-
-            final int firstVisBlock =
-                    Math.max(0, (mScrollY - mCurrentSpec.mCellSpacing)
-                    / blockHeight);
-            final int lastVisBlock =
-                    (mScrollY - mCurrentSpec.mCellSpacing + getHeight())
-                    / blockHeight;
-
-            synchronized (ImageBlockManager.this) {
-                ImageBlock [] blocks = mBlockCache;
-                int numBlocks = blocks.length;
-                if (mDirectionBiasDown) {
-                    int first = (mBlockCacheStartOffset
-                            + (firstVisBlock - mBlockCacheFirstBlockNumber))
-                            % blocks.length;
-                    for (int i = 0; i < numBlocks; i++) {
-                        int j = first + i;
-                        if (j >= numBlocks) {
-                            j -= numBlocks;
-                        }
-                        ImageBlock b = blocks[j];
-                        if (b.startLoading() > 0) {
-                            break;
-                        }
-                    }
-                } else {
-                    int first = (mBlockCacheStartOffset
-                            + (lastVisBlock - mBlockCacheFirstBlockNumber))
-                            % blocks.length;
-                    for (int i = 0; i < numBlocks; i++) {
-                        int j = first - i;
-                        if (j < 0) {
-                            j += numBlocks;
-                        }
-                        ImageBlock b = blocks[j];
-                        if (b.startLoading() > 0) {
-                            break;
-                        }
-                    }
-                }
-                if (DUMP) {
-                    this.dump();
-                }
-            }
-        }
-
-        private void moveDataWindow(boolean directionBiasDown,
-                boolean forceRefresh) {
-            final int blockHeight = (mCurrentSpec.mCellSpacing
-                    + mCurrentSpec.mCellHeight);
-
-            final int firstVisBlock = (mScrollY - mCurrentSpec.mCellSpacing)
-                    / blockHeight;
-            final int lastVisBlock =
-                    (mScrollY - mCurrentSpec.mCellSpacing + getHeight())
-                    / blockHeight;
-
-            final int preCache = sPagesPreCache;
-            final int startBlock = Math.max(0,
-                    firstVisBlock - (preCache * sRowsPerPage));
-
-            synchronized (ImageBlockManager.this) {
-                boolean any = false;
-                ImageBlock [] blocks = mBlockCache;
-                int numBlocks = blocks.length;
-
-                int delta = startBlock - mBlockCacheFirstBlockNumber;
-
-                mBlockCacheFirstBlockNumber = startBlock;
-                if (Math.abs(delta) > numBlocks || forceRefresh) {
-                    for (int i = 0; i < numBlocks; i++) {
-                        int blockNum = startBlock + i;
-                        blocks[i].setStart(blockNum);
-                        any = true;
-                    }
-                    mBlockCacheStartOffset = 0;
-                } else if (delta > 0) {
-                    mBlockCacheStartOffset += delta;
-                    if (mBlockCacheStartOffset >= numBlocks) {
-                        mBlockCacheStartOffset -= numBlocks;
-                    }
-
-                    for (int i = delta; i > 0; i--) {
-                        int index = (mBlockCacheStartOffset + numBlocks - i)
-                                % numBlocks;
-                        int blockNum = mBlockCacheFirstBlockNumber
-                                + numBlocks - i;
-                        blocks[index].setStart(blockNum);
-                        any = true;
-                    }
-                } else if (delta < 0) {
-                    mBlockCacheStartOffset += delta;
-                    if (mBlockCacheStartOffset < 0) {
-                        mBlockCacheStartOffset += numBlocks;
-                    }
-
-                    for (int i = 0; i < -delta; i++) {
-                        int index = (mBlockCacheStartOffset + i) % numBlocks;
-                        int blockNum = mBlockCacheFirstBlockNumber + i;
-                        blocks[index].setStart(blockNum);
-                        any = true;
-                    }
-                }
-
-                for (int i = 0; i < numBlocks; i++) {
-                    int index = (mBlockCacheStartOffset + i) % numBlocks;
-                    ImageBlock block = blocks[index];
-                    int blockNum = block.mBlockNumber;
-                    boolean isVis = blockNum >= firstVisBlock
-                            && blockNum <= lastVisBlock;
-                    block.setVisibility(isVis);
-                }
-
-                if (DUMP) {
-                    mImageBlockManager.dump();
-                }
-
-                if (any) {
-                    ImageBlockManager.this.notify();
-                    mWorkCounter += 1;
-                }
-=======
+                }
+            }
+        }
     }
 
     private final class MyThumbCheckCallback implements IImageList.ThumbCheckCallback {
@@ -1662,433 +653,8 @@
 
             if (!mLayoutComplete) {
                 return true;
->>>>>>> 5e5aa7e1
-            }
-            if (DUMP) {
-                dump();
-            }
-        }
-
-<<<<<<< HEAD
-        void doDraw(Canvas canvas) {
-            synchronized (ImageBlockManager.this) {
-                ImageBlockManager.ImageBlock [] blocks = mBlockCache;
-                int blockCount = 0;
-
-                if (blocks[0] == null) {
-                    return;
-                }
-
-                final int thisHeight = getHeight();
-                final int thisWidth  = getWidth();
-                final int height = blocks[0].mBitmap.getHeight();
-                final int scrollPos = mScrollY;
-
-                int currentBlock = (scrollPos < 0)
-                        ? ((scrollPos - height + 1) / height)
-                        : (scrollPos / height);
-
-                while (true) {
-                    final int yPos = currentBlock * height;
-                    if (yPos >= scrollPos + thisHeight) {
-                        break;
-                    }
-
-                    if (currentBlock < 0) {
-                        canvas.drawRect(0, yPos, thisWidth, 0, mGridViewPaint);
-                        currentBlock += 1;
-                        continue;
-                    }
-                    int effectiveOffset =
-                            (mBlockCacheStartOffset
-                            + (currentBlock++ - mBlockCacheFirstBlockNumber))
-                            % blocks.length;
-                    if (effectiveOffset < 0
-                            || effectiveOffset >= blocks.length) {
-                        break;
-                    }
-
-                    ImageBlock block = blocks[effectiveOffset];
-                    if (block == null) {
-                        break;
-                    }
-                    synchronized (block) {
-                        Bitmap b = block.mBitmap;
-                        if (b == null) {
-                            break;
-                        }
-                        canvas.drawBitmap(b, 0, yPos, mGridViewPaint);
-                        blockCount += 1;
-                    }
-                }
-            }
-        }
-
-        int blockHeight() {
-            return mCurrentSpec.mCellSpacing + mCurrentSpec.mCellHeight;
-        }
-
-        private class ImageBlock {
-            Drawable mCellOutline;
-            Bitmap mBitmap = Bitmap.createBitmap(getWidth(), blockHeight(),
-                    Bitmap.Config.RGB_565);
-            Canvas mCanvas = new Canvas(mBitmap);
-            Paint mPaint = new Paint();
-
-            int     mBlockNumber;
-
-            // columns which have been requested to the loader
-            int     mRequestedMask;
-
-            // columns which have been completed from the loader
-            int     mCompletedMask;
-            boolean mIsVisible;
-
-            public void dump(StringBuilder line1, StringBuilder line2) {
-                synchronized (ImageBlock.this) {
-                    line2.append(mCompletedMask != 0xF ? 'L' : '_');
-                    line1.append(mIsVisible ? 'V' : ' ');
-                }
-            }
-
-            ImageBlock() {
-                mPaint.setTextSize(14F);
-                mPaint.setStyle(Paint.Style.FILL);
-
-                mBlockNumber = -1;
-                mCellOutline = GridViewSpecial.this.getResources()
-                        .getDrawable(android.R.drawable.gallery_thumb);
-            }
-
-            private void recycleBitmaps() {
-                synchronized (ImageBlock.this) {
-                    mBitmap.recycle();
-                    mBitmap = null;
-                }
-            }
-
-            private void cancelExistingRequests() {
-                synchronized (ImageBlock.this) {
-                    for (int i = 0; i < mCurrentSpec.mColumns; i++) {
-                        int mask = (1 << i);
-                        if ((mRequestedMask & mask) != 0) {
-                            int pos =
-                                    (mBlockNumber * mCurrentSpec.mColumns) + i;
-                            if (mLoader.cancel(
-                                    mGallery.mAllImages.getImageAt(pos))) {
-                                mRequestedMask &= ~mask;
-                            }
-                        }
-                    }
-                }
-            }
-
-            private void setStart(final int blockNumber) {
-                synchronized (ImageBlock.this) {
-                    if (blockNumber == mBlockNumber) {
-                        return;
-                    }
-
-                    cancelExistingRequests();
-
-                    mBlockNumber = blockNumber;
-                    mRequestedMask = 0;
-                    mCompletedMask = 0;
-                    mCanvas.drawColor(0xFF000000);
-                    mPaint.setColor(0xFFDDDDDD);
-                    int imageNumber = blockNumber * mCurrentSpec.mColumns;
-                    int lastImageNumber = mGallery.mAllImages.getCount() - 1;
-
-                    int spacing = mCurrentSpec.mCellSpacing;
-                    int leftSpacing = mCurrentSpec.mLeftEdgePadding;
-
-                    final int yPos = spacing;
-
-                    for (int col = 0; col < mCurrentSpec.mColumns; col++) {
-                        if (imageNumber++ >= lastImageNumber) {
-                            break;
-                        }
-                        final int xPos = leftSpacing
-                                + (col * (mCurrentSpec.mCellWidth + spacing));
-                        mCanvas.drawRect(xPos, yPos,
-                                xPos + mCurrentSpec.mCellWidth,
-                                yPos + mCurrentSpec.mCellHeight, mPaint);
-                        paintSel(0, xPos, yPos);
-                    }
-                }
-            }
-
-            private boolean setVisibility(boolean isVis) {
-                synchronized (ImageBlock.this) {
-                    boolean retval = mIsVisible != isVis;
-                    mIsVisible = isVis;
-                    return retval;
-                }
-            }
-
-            private int startLoading() {
-                synchronized (ImageBlock.this) {
-                    final int startRow = mBlockNumber;
-                    int count = mGallery.mAllImages.getCount();
-
-                    if (startRow == -1) {
-                        return 0;
-                    }
-
-                    if ((startRow * mCurrentSpec.mColumns) >= count) {
-                        return 0;
-                    }
-
-                    int retVal = 0;
-                    int base = (mBlockNumber * mCurrentSpec.mColumns);
-                    for (int col = 0; col < mCurrentSpec.mColumns; col++) {
-                        if ((mCompletedMask & (1 << col)) != 0) {
-                            continue;
-                        }
-
-                        int spacing = mCurrentSpec.mCellSpacing;
-                        int leftSpacing = mCurrentSpec.mLeftEdgePadding;
-                        final int yPos = spacing;
-                        final int xPos = leftSpacing
-                                + (col * (mCurrentSpec.mCellWidth + spacing));
-
-                        int pos = base + col;
-                        if (pos >= count) {
-                            break;
-                        }
-
-                        IImage image = mGallery.mAllImages.getImageAt(pos);
-                        if (image != null) {
-                            loadImage(base, col, image, xPos, yPos);
-                            retVal += 1;
-                        }
-                    }
-                    return retVal;
-
-                }
-            }
-
-            Bitmap resizeBitmap(Bitmap b) {
-                // assume they're both square for now
-                if (b == null || (b.getWidth() == mCurrentSpec.mCellWidth
-                        && b.getHeight() == mCurrentSpec.mCellHeight)) {
-                    return b;
-                }
-                float scale = (float) mCurrentSpec.mCellWidth
-                        / (float) b.getWidth();
-                Matrix m = new Matrix();
-                m.setScale(scale, scale, b.getWidth(), b.getHeight());
-                Bitmap b2 = Bitmap.createBitmap(b, 0, 0, b.getWidth(),
-                        b.getHeight(), m, false);
-                return b2;
-            }
-
-            private void drawBitmap(IImage image, int base, int baseOffset,
-                    Bitmap b, int xPos, int yPos) {
-                mCanvas.setBitmap(mBitmap);
-                if (b != null) {
-                    // if the image is close to the target size then crop,
-                    // otherwise scale both the bitmap and the view should be
-                    // square but I suppose that could change in the future.
-                    int w = mCurrentSpec.mCellWidth;
-                    int h = mCurrentSpec.mCellHeight;
-
-                    int bw = b.getWidth();
-                    int bh = b.getHeight();
-
-                    int deltaW = bw - w;
-                    int deltaH = bh - h;
-
-                    if (deltaW < 10 && deltaH < 10) {
-                        int halfDeltaW = deltaW / 2;
-                        int halfDeltaH = deltaH / 2;
-                        android.graphics.Rect src =
-                                new android.graphics.Rect(0 + halfDeltaW,
-                                0 + halfDeltaH, bw - halfDeltaW,
-                                bh - halfDeltaH);
-                        android.graphics.Rect dst =
-                                new android.graphics.Rect(xPos, yPos,
-                                xPos + w, yPos + h);
-                        if (src.width() != dst.width()
-                                || src.height() != dst.height()) {
-                            if (Config.LOGV){
-                                Log.v(TAG, "nope... width doesn't match "
-                                        + src.width() + " " + dst.width());
-                                Log.v(TAG, "nope... height doesn't match "
-                                        + src.height() + " " + dst.height());
-                            }
-                        }
-                        mCanvas.drawBitmap(b, src, dst, mPaint);
-                    } else {
-                        android.graphics.Rect src =
-                                new android.graphics.Rect(0, 0, bw, bh);
-                        android.graphics.Rect dst =
-                                new android.graphics.Rect(xPos, yPos, xPos + w,
-                                yPos + h);
-                        mCanvas.drawBitmap(b, src, dst, mPaint);
-                    }
-                } else {
-                    // If the thumbnail cannot be drawn, put up an error icon
-                    // instead
-                    Bitmap error = mImageBlockManager.getErrorBitmap(image);
-                    int width = error.getWidth();
-                    int height = error.getHeight();
-                    Rect source = new Rect(0, 0, width, height);
-                    int left = (mCurrentSpec.mCellWidth - width) / 2 + xPos;
-                    int top = (mCurrentSpec.mCellHeight - height) / 2 + yPos;
-                    Rect dest = new Rect(left, top, left + width, top + height);
-                    mCanvas.drawBitmap(error, source, dest, mPaint);
-                }
-                if (ImageManager.isVideo(image)) {
-                    Drawable overlay = null;
-                    long size = MenuHelper.getImageFileSize(image);
-                    if (size >= 0 && size <= mVideoSizeLimit) {
-                        if (mVideoOverlay == null) {
-                            mVideoOverlay = getResources().getDrawable(
-                                    R.drawable.ic_gallery_video_overlay);
-                        }
-                        overlay = mVideoOverlay;
-                    } else {
-                        if (mVideoMmsErrorOverlay == null) {
-                            mVideoMmsErrorOverlay = getResources().getDrawable(
-                                    R.drawable.ic_error_mms_video_overlay);
-                        }
-                        overlay = mVideoMmsErrorOverlay;
-                        Paint paint = new Paint();
-                        paint.setARGB(0x80, 0x00, 0x00, 0x00);
-                        mCanvas.drawRect(xPos, yPos,
-                                xPos + mCurrentSpec.mCellWidth,
-                                yPos + mCurrentSpec.mCellHeight, paint);
-                    }
-                    int width = overlay.getIntrinsicWidth();
-                    int height = overlay.getIntrinsicHeight();
-                    int left = (mCurrentSpec.mCellWidth - width) / 2 + xPos;
-                    int top = (mCurrentSpec.mCellHeight - height) / 2 + yPos;
-                    Rect newBounds =
-                            new Rect(left, top, left + width, top + height);
-                    overlay.setBounds(newBounds);
-                    overlay.draw(mCanvas);
-                }
-                paintSel(base + baseOffset, xPos, yPos);
-            }
-
-            private void repaintSelection() {
-                int count = mGallery.mAllImages.getCount();
-                int startPos = mBlockNumber * mCurrentSpec.mColumns;
-                synchronized (ImageBlock.this) {
-                    for (int i = 0; i < mCurrentSpec.mColumns; i++) {
-                        int pos = startPos + i;
-
-                        if (pos >= count) {
-                            break;
-                        }
-
-                        int row = 0; // i / mCurrentSpec.mColumns;
-                        int col = i - (row * mCurrentSpec.mColumns);
-
-                        // this is duplicated from getOrKick
-                        // (TODO: don't duplicate this code)
-                        int spacing = mCurrentSpec.mCellSpacing;
-                        int leftSpacing = mCurrentSpec.mLeftEdgePadding;
-                        final int yPos = spacing
-                                + (row * (mCurrentSpec.mCellHeight + spacing));
-                        final int xPos = leftSpacing
-                                + (col * (mCurrentSpec.mCellWidth + spacing));
-
-                        paintSel(pos, xPos, yPos);
-                    }
-                }
-            }
-
-            private void paintSel(int pos, int xPos, int yPos) {
-                int[] stateSet = EMPTY_STATE_SET;
-                if (pos == mCurrentSelection && mShowSelection) {
-                    if (mCurrentSelectionPressed) {
-                        stateSet = PRESSED_ENABLED_FOCUSED_SELECTED_WINDOW_FOCUSED_STATE_SET;
-                    } else {
-                        stateSet = ENABLED_FOCUSED_SELECTED_WINDOW_FOCUSED_STATE_SET;
-                    }
-                }
-
-                mCellOutline.setState(stateSet);
-                mCanvas.setBitmap(mBitmap);
-                mCellOutline.setBounds(xPos, yPos,
-                        xPos + mCurrentSpec.mCellWidth,
-                        yPos + mCurrentSpec.mCellHeight);
-                mCellOutline.draw(mCanvas);
-            }
-
-            private void loadImage(
-                    final int base,
-                    final int baseOffset,
-                    final IImage image,
-                    final int xPos,
-                    final int yPos) {
-                synchronized (ImageBlock.this) {
-                    final int startBlock = mBlockNumber;
-                    final int pos = base + baseOffset;
-                    final ImageLoader.LoadedCallback r =
-                            new ImageLoader.LoadedCallback() {
-                        public void run(Bitmap b) {
-                            boolean more = false;
-                            synchronized (ImageBlock.this) {
-                                if (startBlock != mBlockNumber) {
-                                    return;
-                                }
-
-                                if (mBitmap == null) {
-                                    return;
-                                }
-
-                                drawBitmap(image, base, baseOffset, b, xPos,
-                                        yPos);
-
-                                int mask = (1 << baseOffset);
-                                mRequestedMask &= ~mask;
-                                mCompletedMask |= mask;
-
-                                if (mRequestedMask == 0) {
-                                    if (mIsVisible) {
-                                        postInvalidate();
-                                    }
-                                    more = true;
-                                }
-                            }
-                            if (b != null) {
-                                b.recycle();
-                            }
-
-                            if (more) {
-                                synchronized (ImageBlockManager.this) {
-                                    ImageBlockManager.this.notify();
-                                    mWorkCounter += 1;
-                                }
-                            }
-                            if (DUMP) {
-                                ImageBlockManager.this.dump();
-                            }
-                        }
-                    };
-                    mRequestedMask |= (1 << baseOffset);
-                    mLoader.getBitmap(image, pos, r, mIsVisible, false);
-                }
-            }
-        }
-    }
-
-    public void init(Handler handler) {
-        mHandler = handler;
-    }
-
-    @Override
-    public void onDraw(Canvas canvas) {
-        super.onDraw(canvas);
-        if (false) {
-            canvas.drawRect(0, 0, getWidth(), getHeight(), mGridViewPaint);
-            if (Config.LOGV) {
-                Log.v(TAG, "painting background w/h " + getWidth()
-                        + " / " + getHeight());
-=======
+            }
+
             if (!mDidSetProgress) {
                 mHandler.post(new Runnable() {
                         public void run() {
@@ -2125,187 +691,8 @@
                 ContextMenu.ContextMenuInfo menuInfo) {
             if (getCurrentImage() == null) {
                 return;
->>>>>>> 5e5aa7e1
-            }
-            return;
-        }
-
-<<<<<<< HEAD
-        if (mImageBlockManager != null) {
-            mImageBlockManager.doDraw(canvas);
-            mImageBlockManager.moveDataWindow(mDirectionBiasDown, false);
-        }
-    }
-
-    @Override
-    public void computeScroll() {
-        if (mScroller != null) {
-            boolean more = mScroller.computeScrollOffset();
-            scrollTo(0, mScroller.getCurrY());
-            if (more) {
-                postInvalidate();  // So we draw again
-            } else {
-                mScroller = null;
-            }
-        } else {
-            super.computeScroll();
-        }
-    }
-
-    android.graphics.Rect getRectForPosition(int pos) {
-        int row = pos / mCurrentSpec.mColumns;
-        int col = pos - (row * mCurrentSpec.mColumns);
-
-        int left = mCurrentSpec.mLeftEdgePadding
-                + (col * mCurrentSpec.mCellWidth)
-                + (Math.max(0, col - 1) * mCurrentSpec.mCellSpacing);
-        int top  = (row * mCurrentSpec.mCellHeight)
-                + (row * mCurrentSpec.mCellSpacing);
-
-        return new android.graphics.Rect(left, top,
-                left + mCurrentSpec.mCellWidth + mCurrentSpec.mCellWidth,
-                top + mCurrentSpec.mCellHeight + mCurrentSpec.mCellSpacing);
-    }
-
-    int computeSelectedIndex(android.view.MotionEvent ev) {
-        int spacing = mCurrentSpec.mCellSpacing;
-        int leftSpacing = mCurrentSpec.mLeftEdgePadding;
-
-        int x = (int) ev.getX();
-        int y = (int) ev.getY();
-        int row = (mScrollY + y - spacing)
-                / (mCurrentSpec.mCellHeight + spacing);
-        int col = Math.min(mCurrentSpec.mColumns - 1,
-                (x - leftSpacing) / (mCurrentSpec.mCellWidth + spacing));
-        return (row * mCurrentSpec.mColumns) + col;
-    }
-
-    @Override
-    public boolean onTouchEvent(android.view.MotionEvent ev) {
-        if (!mGallery.canHandleEvent()) {
-            return false;
-        }
-
-        mGestureDetector.onTouchEvent(ev);
-        return true;
-    }
-
-    void onSelect(int index) {
-        if (index >= 0 && index < mGallery.mAllImages.getCount()) {
-            IImage img = mGallery.mAllImages.getImageAt(index);
-            if (img == null) {
-                return;
-            }
-
-            if (mGallery.isPickIntent()) {
-                mGallery.launchCropperOrFinish(img);
-            } else {
-                Uri targetUri = img.fullSizeImageUri();
-                Uri thisUri = mGallery.getIntent().getData();
-                if (thisUri != null) {
-                    String bucket = thisUri.getQueryParameter("bucketId");
-                    if (bucket != null) {
-                        targetUri = targetUri.buildUpon()
-                                .appendQueryParameter("bucketId", bucket)
-                                .build();
-                    }
-                }
-                Intent intent = new Intent(Intent.ACTION_VIEW, targetUri);
-
-                if (img instanceof VideoObject) {
-                    intent.putExtra(MediaStore.EXTRA_SCREEN_ORIENTATION,
-                            ActivityInfo.SCREEN_ORIENTATION_LANDSCAPE);
-                }
-
-                try {
-                    mContext.startActivity(intent);
-                } catch (Exception ex) {
-                    // sdcard removal??
-                }
-            }
-        }
-    }
-
-    @Override
-    public void scrollBy(int x, int y) {
-        scrollTo(x, mScrollY + y);
-    }
-
-    Toast mDateLocationToast;
-    int [] mDateRange = new int[2];
-
-    private String month(int month) {
-        String text = "";
-        switch (month) {
-            case 0:  text = "January";   break;
-            case 1:  text = "February";  break;
-            case 2:  text = "March";     break;
-            case 3:  text = "April";     break;
-            case 4:  text = "May";       break;
-            case 5:  text = "June";      break;
-            case 6:  text = "July";      break;
-            case 7:  text = "August";    break;
-            case 8:  text = "September"; break;
-            case 9:  text = "October";   break;
-            case 10: text = "November";  break;
-            case 11: text = "December";  break;
-        }
-        return text;
-    }
-
-    Runnable mToastRunnable = new Runnable() {
-        public void run() {
-            if (mDateLocationToast != null) {
-                mDateLocationToast.cancel();
-                mDateLocationToast = null;
-            }
-
-            int count = mGallery.mAllImages.getCount();
-            if (count == 0) {
-                return;
-            }
-
-            GridViewSpecial.this.mImageBlockManager.getVisibleRange(mDateRange);
-
-            IImage firstImage = mGallery.mAllImages.getImageAt(mDateRange[0]);
-            int lastOffset = Math.min(count - 1, mDateRange[1]);
-            IImage lastImage = mGallery.mAllImages.getImageAt(lastOffset);
-
-            GregorianCalendar dateStart = new GregorianCalendar();
-            GregorianCalendar dateEnd   = new GregorianCalendar();
-
-            dateStart.setTimeInMillis(firstImage.getDateTaken());
-            dateEnd.setTimeInMillis(lastImage.getDateTaken());
-
-            String text1 = month(dateStart.get(Calendar.MONTH)) + " "
-                    + dateStart.get(Calendar.YEAR);
-            String text2 = month(dateEnd.get(Calendar.MONTH)) + " "
-                    + dateEnd.get(Calendar.YEAR);
-
-            String text = text1;
-            if (!text2.equals(text1)) {
-                text = text + " : " + text2;
-            }
-
-            mDateLocationToast = Toast.makeText(mContext, text,
-                    Toast.LENGTH_LONG);
-            mDateLocationToast.show();
-        }
-    };
-
-    @Override
-    public void scrollTo(int x, int y) {
-        y = Math.min(mMaxScrollY, y);
-        y = Math.max(mMinScrollY, y);
-        if (y > mScrollY) {
-            mDirectionBiasDown = true;
-        } else if (y < mScrollY) {
-            mDirectionBiasDown = false;
-        }
-        super.scrollTo(x, y);
-    }
-}
-=======
+            }
+
             boolean isImage = ImageManager.isImage(getCurrentImage());
             if (isImage) {
                 menu.add(0, 0, 0, R.string.view).setOnMenuItemClickListener(
@@ -2369,4 +756,3 @@
 
 }
 
->>>>>>> 5e5aa7e1
