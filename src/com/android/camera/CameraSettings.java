/*
 * Copyright (C) 2007 The Android Open Source Project
 *
 * Licensed under the Apache License, Version 2.0 (the "License");
 * you may not use this file except in compliance with the License.
 * You may obtain a copy of the License at
 *
 *      http://www.apache.org/licenses/LICENSE-2.0
 *
 * Unless required by applicable law or agreed to in writing, software
 * distributed under the License is distributed on an "AS IS" BASIS,
 * WITHOUT WARRANTIES OR CONDITIONS OF ANY KIND, either express or implied.
 * See the License for the specific language governing permissions and
 * limitations under the License.
 */

package com.android.camera;

import java.util.ArrayList;
import java.util.StringTokenizer;

import android.content.SharedPreferences;
import android.content.SharedPreferences.OnSharedPreferenceChangeListener;
import android.hardware.Camera.Parameters;
import android.os.Bundle;
import android.preference.ListPreference;
import android.preference.PreferenceActivity;
import android.util.Log;

import java.util.ArrayList;
import java.util.StringTokenizer;

/**
 *  CameraSettings
 */
public class CameraSettings extends PreferenceActivity implements
        OnSharedPreferenceChangeListener {
<<<<<<< HEAD
    public static final String KEY_VIDEO_QUALITY = 
            "pref_camera_videoquality_key";
    public static final String KEY_WHITE_BALANCE = 
            "pref_camera_whitebalance_key";
    public static final String KEY_EFFECT = "pref_camera_effect_key";
    public static final String KEY_PICTURE_SIZE = "pref_camera_picturesize_key";
    public static final String KEY_JPEG_QUALITY = "pref_camera_jpegquality_key";
=======
    public static final String KEY_VIDEO_QUALITY =
            "pref_camera_videoquality_key";
    public static final String KEY_WHITE_BALANCE =
            "pref_camera_whitebalance_key";
    public static final String KEY_EFFECT = "pref_camera_effect_key";
    public static final String KEY_BRIGHTNESS = "pref_camera_brightness_key";
    public static final String KEY_PICTURE_SIZE = "pref_camera_picturesize_key";
    public static final String KEY_JPEG_QUALITY = "pref_camera_jpegquality_key";
    public static final String KEY_FOCUS_MODE = "pref_camera_focusmode_key";
>>>>>>> 5e5aa7e1
    public static final boolean DEFAULT_VIDEO_QUALITY_VALUE = true;

    private ListPreference mVideoQuality;
    private ListPreference mWhiteBalance;
    private ListPreference mEffect;
<<<<<<< HEAD
    private ListPreference mPictureSize;
    private ListPreference mJpegQuality;
=======
    private ListPreference mBrightness;
    private ListPreference mPictureSize;
    private ListPreference mJpegQuality;
    private ListPreference mFocusMode;
>>>>>>> 5e5aa7e1
    private Parameters mParameters;

    @Override
    public void onCreate(Bundle icicle) {
        super.onCreate(icicle);
        addPreferencesFromResource(R.xml.camera_preferences);

        initUI();
    }

    @Override
    protected void onResume() {
        super.onResume();

        updateVideoQualitySummary();
        updateWhiteBalanceSummary();
        updateEffectSummary();
<<<<<<< HEAD
        updatePictureSizeSummary();
        updateJpegQualitySummary();
=======
        updateBrightnessSummary();
        updatePictureSizeSummary();
        updateJpegQualitySummary();
        updateFocusModeSummary();
>>>>>>> 5e5aa7e1
    }

    private void initUI() {
        mVideoQuality = (ListPreference) findPreference(KEY_VIDEO_QUALITY);
        mWhiteBalance = (ListPreference) findPreference(KEY_WHITE_BALANCE);
        mEffect = (ListPreference) findPreference(KEY_EFFECT);
<<<<<<< HEAD
        mPictureSize = (ListPreference) findPreference(KEY_PICTURE_SIZE);
        mJpegQuality = (ListPreference) findPreference(KEY_JPEG_QUALITY);
=======
        mBrightness = (ListPreference) findPreference(KEY_BRIGHTNESS);

        mPictureSize = (ListPreference) findPreference(KEY_PICTURE_SIZE);
        mJpegQuality = (ListPreference) findPreference(KEY_JPEG_QUALITY);
        mFocusMode = (ListPreference) findPreference(KEY_FOCUS_MODE);
>>>>>>> 5e5aa7e1
        getPreferenceScreen().getSharedPreferences().
                registerOnSharedPreferenceChangeListener(this);

        // Get parameters.
        android.hardware.Camera device = android.hardware.Camera.open();
        mParameters = device.getParameters();
        device.release();

        // Create white balance settings.
        createSettings(mWhiteBalance, Camera.SUPPORTED_WHITE_BALANCE,
                       R.array.pref_camera_whitebalance_entries,
                       R.array.pref_camera_whitebalance_entryvalues);
<<<<<<< HEAD

        // Create effect settings.
        createSettings(mEffect, Camera.SUPPORTED_EFFECT,
                       R.array.pref_camera_effect_entries,
                       R.array.pref_camera_effect_entryvalues);
=======

        // Create effect settings.
        createSettings(mEffect, Camera.SUPPORTED_EFFECT,
                       R.array.pref_camera_effect_entries,
                       R.array.pref_camera_effect_entryvalues);

        // Create brightness settings.
        createSettings(mBrightness, Camera.SUPPORTED_BRIGHTNESS,
                       R.array.pref_camera_brightness_entries,
                       R.array.pref_camera_brightness_entryvalues);
>>>>>>> 5e5aa7e1

        // Create picture size settings.
        createSettings(mPictureSize, Camera.SUPPORTED_PICTURE_SIZE,
                       R.array.pref_camera_picturesize_entries,
                       R.array.pref_camera_picturesize_entryvalues);
<<<<<<< HEAD
=======

        // Set default JPEG quality value if it is empty.
        if (mJpegQuality.getValue() == null) {
            mJpegQuality.setValue(getString(
                R.string.pref_camera_jpegquality_default));
        }

        // Set default focus mode value if it is empty.
        if (mFocusMode.getValue() == null) {
            mFocusMode.setValue(getString(
                R.string.pref_camera_focusmode_default));
        }
>>>>>>> 5e5aa7e1
    }

    private void createSettings(
            ListPreference pref, String paramName, int prefEntriesResId,
            int prefEntryValuesResId) {
        // Disable the preference if the parameter is not supported.
        String supportedParamStr = mParameters.get(paramName);
<<<<<<< HEAD
        if (supportedParamStr == null) {  
=======
        if (supportedParamStr == null) {
>>>>>>> 5e5aa7e1
            pref.setEnabled(false);
            return;
        }

        // Get the supported parameter settings.
        StringTokenizer tokenizer = new StringTokenizer(supportedParamStr, ",");
        ArrayList<CharSequence> supportedParam = new ArrayList<CharSequence>();
        while (tokenizer.hasMoreElements()) {
            supportedParam.add(tokenizer.nextToken());
<<<<<<< HEAD
        }

        // Prepare setting entries and entry values.
        String[] allEntries = getResources().getStringArray(prefEntriesResId);
        String[] allEntryValues = getResources().getStringArray(
                prefEntryValuesResId);
        ArrayList<CharSequence> entries = new ArrayList<CharSequence>();
        ArrayList<CharSequence> entryValues = new ArrayList<CharSequence>();
        for (int i = 0, len = allEntryValues.length; i < len; i++) {
            int found = supportedParam.indexOf(allEntryValues[i]);
            if (found != -1) {
                entries.add(allEntries[i]);
                entryValues.add(allEntryValues[i]);
            }
        }

=======
        }

        // Prepare setting entries and entry values.
        String[] allEntries = getResources().getStringArray(prefEntriesResId);
        String[] allEntryValues = getResources().getStringArray(
                prefEntryValuesResId);
        ArrayList<CharSequence> entries = new ArrayList<CharSequence>();
        ArrayList<CharSequence> entryValues = new ArrayList<CharSequence>();
        for (int i = 0, len = allEntryValues.length; i < len; i++) {
            int found = supportedParam.indexOf(allEntryValues[i]);
            if (found != -1) {
                entries.add(allEntries[i]);
                entryValues.add(allEntryValues[i]);
            }
        }

>>>>>>> 5e5aa7e1
        // Set entries and entry values to list preference.
        pref.setEntries(entries.toArray(new CharSequence[entries.size()]));
        pref.setEntryValues(entryValues.toArray(
                new CharSequence[entryValues.size()]));

        // Set the value to the first entry if it is invalid.
        String value = pref.getValue();
        int index = pref.findIndexOfValue(value);
        if (index == -1) {
            pref.setValueIndex(0);
        }
    }

    private void updateVideoQualitySummary() {
        mVideoQuality.setSummary(mVideoQuality.getEntry());
    }

    private void updateWhiteBalanceSummary() {
        mWhiteBalance.setSummary(mWhiteBalance.getEntry());
<<<<<<< HEAD
    }

    private void updateEffectSummary() {
        mEffect.setSummary(mEffect.getEntry());
=======
    }

    private void updateEffectSummary() {
        mEffect.setSummary(mEffect.getEntry());
    }

    private void updateBrightnessSummary() {
        mBrightness.setSummary(mBrightness.getEntry());
>>>>>>> 5e5aa7e1
    }

    private void updatePictureSizeSummary() {
        mPictureSize.setSummary(mPictureSize.getEntry());
    }

    private void updateJpegQualitySummary() {
        mJpegQuality.setSummary(mJpegQuality.getEntry());
<<<<<<< HEAD
=======
    }

    private void updateFocusModeSummary() {
        mFocusMode.setSummary(mFocusMode.getEntry());
>>>>>>> 5e5aa7e1
    }

    public void onSharedPreferenceChanged(SharedPreferences sharedPreferences,
            String key) {
        if (key.equals(KEY_VIDEO_QUALITY)) {
            updateVideoQualitySummary();
        } else if (key.equals(KEY_WHITE_BALANCE)) {
            updateWhiteBalanceSummary();
        } else if (key.equals(KEY_EFFECT)) {
            updateEffectSummary();
        } else if (key.equals(KEY_PICTURE_SIZE)) {
            updatePictureSizeSummary();
        } else if (key.equals(KEY_JPEG_QUALITY)) {
            updateJpegQualitySummary();
<<<<<<< HEAD
=======
        } else if (key.equals(KEY_FOCUS_MODE)) {
            updateFocusModeSummary();
        } else if (key.equals(KEY_BRIGHTNESS)) {
            updateBrightnessSummary();
>>>>>>> 5e5aa7e1
        }
    }
}<|MERGE_RESOLUTION|>--- conflicted
+++ resolved
@@ -16,16 +16,12 @@
 
 package com.android.camera;
 
-import java.util.ArrayList;
-import java.util.StringTokenizer;
-
 import android.content.SharedPreferences;
 import android.content.SharedPreferences.OnSharedPreferenceChangeListener;
 import android.hardware.Camera.Parameters;
 import android.os.Bundle;
 import android.preference.ListPreference;
 import android.preference.PreferenceActivity;
-import android.util.Log;
 
 import java.util.ArrayList;
 import java.util.StringTokenizer;
@@ -35,15 +31,6 @@
  */
 public class CameraSettings extends PreferenceActivity implements
         OnSharedPreferenceChangeListener {
-<<<<<<< HEAD
-    public static final String KEY_VIDEO_QUALITY = 
-            "pref_camera_videoquality_key";
-    public static final String KEY_WHITE_BALANCE = 
-            "pref_camera_whitebalance_key";
-    public static final String KEY_EFFECT = "pref_camera_effect_key";
-    public static final String KEY_PICTURE_SIZE = "pref_camera_picturesize_key";
-    public static final String KEY_JPEG_QUALITY = "pref_camera_jpegquality_key";
-=======
     public static final String KEY_VIDEO_QUALITY =
             "pref_camera_videoquality_key";
     public static final String KEY_WHITE_BALANCE =
@@ -53,21 +40,15 @@
     public static final String KEY_PICTURE_SIZE = "pref_camera_picturesize_key";
     public static final String KEY_JPEG_QUALITY = "pref_camera_jpegquality_key";
     public static final String KEY_FOCUS_MODE = "pref_camera_focusmode_key";
->>>>>>> 5e5aa7e1
     public static final boolean DEFAULT_VIDEO_QUALITY_VALUE = true;
 
     private ListPreference mVideoQuality;
     private ListPreference mWhiteBalance;
     private ListPreference mEffect;
-<<<<<<< HEAD
-    private ListPreference mPictureSize;
-    private ListPreference mJpegQuality;
-=======
     private ListPreference mBrightness;
     private ListPreference mPictureSize;
     private ListPreference mJpegQuality;
     private ListPreference mFocusMode;
->>>>>>> 5e5aa7e1
     private Parameters mParameters;
 
     @Override
@@ -85,31 +66,21 @@
         updateVideoQualitySummary();
         updateWhiteBalanceSummary();
         updateEffectSummary();
-<<<<<<< HEAD
-        updatePictureSizeSummary();
-        updateJpegQualitySummary();
-=======
         updateBrightnessSummary();
         updatePictureSizeSummary();
         updateJpegQualitySummary();
         updateFocusModeSummary();
->>>>>>> 5e5aa7e1
     }
 
     private void initUI() {
         mVideoQuality = (ListPreference) findPreference(KEY_VIDEO_QUALITY);
         mWhiteBalance = (ListPreference) findPreference(KEY_WHITE_BALANCE);
         mEffect = (ListPreference) findPreference(KEY_EFFECT);
-<<<<<<< HEAD
-        mPictureSize = (ListPreference) findPreference(KEY_PICTURE_SIZE);
-        mJpegQuality = (ListPreference) findPreference(KEY_JPEG_QUALITY);
-=======
         mBrightness = (ListPreference) findPreference(KEY_BRIGHTNESS);
 
         mPictureSize = (ListPreference) findPreference(KEY_PICTURE_SIZE);
         mJpegQuality = (ListPreference) findPreference(KEY_JPEG_QUALITY);
         mFocusMode = (ListPreference) findPreference(KEY_FOCUS_MODE);
->>>>>>> 5e5aa7e1
         getPreferenceScreen().getSharedPreferences().
                 registerOnSharedPreferenceChangeListener(this);
 
@@ -122,31 +93,21 @@
         createSettings(mWhiteBalance, Camera.SUPPORTED_WHITE_BALANCE,
                        R.array.pref_camera_whitebalance_entries,
                        R.array.pref_camera_whitebalance_entryvalues);
-<<<<<<< HEAD
 
         // Create effect settings.
         createSettings(mEffect, Camera.SUPPORTED_EFFECT,
                        R.array.pref_camera_effect_entries,
                        R.array.pref_camera_effect_entryvalues);
-=======
-
-        // Create effect settings.
-        createSettings(mEffect, Camera.SUPPORTED_EFFECT,
-                       R.array.pref_camera_effect_entries,
-                       R.array.pref_camera_effect_entryvalues);
 
         // Create brightness settings.
         createSettings(mBrightness, Camera.SUPPORTED_BRIGHTNESS,
                        R.array.pref_camera_brightness_entries,
                        R.array.pref_camera_brightness_entryvalues);
->>>>>>> 5e5aa7e1
 
         // Create picture size settings.
         createSettings(mPictureSize, Camera.SUPPORTED_PICTURE_SIZE,
                        R.array.pref_camera_picturesize_entries,
                        R.array.pref_camera_picturesize_entryvalues);
-<<<<<<< HEAD
-=======
 
         // Set default JPEG quality value if it is empty.
         if (mJpegQuality.getValue() == null) {
@@ -159,7 +120,6 @@
             mFocusMode.setValue(getString(
                 R.string.pref_camera_focusmode_default));
         }
->>>>>>> 5e5aa7e1
     }
 
     private void createSettings(
@@ -167,11 +127,7 @@
             int prefEntryValuesResId) {
         // Disable the preference if the parameter is not supported.
         String supportedParamStr = mParameters.get(paramName);
-<<<<<<< HEAD
-        if (supportedParamStr == null) {  
-=======
         if (supportedParamStr == null) {
->>>>>>> 5e5aa7e1
             pref.setEnabled(false);
             return;
         }
@@ -181,7 +137,6 @@
         ArrayList<CharSequence> supportedParam = new ArrayList<CharSequence>();
         while (tokenizer.hasMoreElements()) {
             supportedParam.add(tokenizer.nextToken());
-<<<<<<< HEAD
         }
 
         // Prepare setting entries and entry values.
@@ -198,24 +153,6 @@
             }
         }
 
-=======
-        }
-
-        // Prepare setting entries and entry values.
-        String[] allEntries = getResources().getStringArray(prefEntriesResId);
-        String[] allEntryValues = getResources().getStringArray(
-                prefEntryValuesResId);
-        ArrayList<CharSequence> entries = new ArrayList<CharSequence>();
-        ArrayList<CharSequence> entryValues = new ArrayList<CharSequence>();
-        for (int i = 0, len = allEntryValues.length; i < len; i++) {
-            int found = supportedParam.indexOf(allEntryValues[i]);
-            if (found != -1) {
-                entries.add(allEntries[i]);
-                entryValues.add(allEntryValues[i]);
-            }
-        }
-
->>>>>>> 5e5aa7e1
         // Set entries and entry values to list preference.
         pref.setEntries(entries.toArray(new CharSequence[entries.size()]));
         pref.setEntryValues(entryValues.toArray(
@@ -235,21 +172,14 @@
 
     private void updateWhiteBalanceSummary() {
         mWhiteBalance.setSummary(mWhiteBalance.getEntry());
-<<<<<<< HEAD
     }
 
     private void updateEffectSummary() {
         mEffect.setSummary(mEffect.getEntry());
-=======
-    }
-
-    private void updateEffectSummary() {
-        mEffect.setSummary(mEffect.getEntry());
     }
 
     private void updateBrightnessSummary() {
         mBrightness.setSummary(mBrightness.getEntry());
->>>>>>> 5e5aa7e1
     }
 
     private void updatePictureSizeSummary() {
@@ -258,13 +188,10 @@
 
     private void updateJpegQualitySummary() {
         mJpegQuality.setSummary(mJpegQuality.getEntry());
-<<<<<<< HEAD
-=======
     }
 
     private void updateFocusModeSummary() {
         mFocusMode.setSummary(mFocusMode.getEntry());
->>>>>>> 5e5aa7e1
     }
 
     public void onSharedPreferenceChanged(SharedPreferences sharedPreferences,
@@ -279,13 +206,10 @@
             updatePictureSizeSummary();
         } else if (key.equals(KEY_JPEG_QUALITY)) {
             updateJpegQualitySummary();
-<<<<<<< HEAD
-=======
         } else if (key.equals(KEY_FOCUS_MODE)) {
             updateFocusModeSummary();
         } else if (key.equals(KEY_BRIGHTNESS)) {
             updateBrightnessSummary();
->>>>>>> 5e5aa7e1
         }
     }
 }