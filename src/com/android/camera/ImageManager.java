--- conflicted
+++ resolved
@@ -28,132 +28,6 @@
 import com.android.camera.gallery.ImageListUber;
 import com.android.camera.gallery.SingleImageList;
 import com.android.camera.gallery.VideoList;
-<<<<<<< HEAD
-
-import android.content.ContentResolver;
-import android.content.ContentUris;
-import android.content.ContentValues;
-import android.content.Context;
-import android.database.Cursor;
-import android.graphics.Bitmap;
-import android.location.Location;
-import android.net.Uri;
-import android.os.Environment;
-import android.provider.DrmStore;
-import android.provider.MediaStore;
-import android.provider.MediaStore.Images;
-import android.provider.MediaStore.Images.ImageColumns;
-import android.util.Config;
-import android.util.Log;
-
-import java.io.File;
-import java.io.IOException;
-import java.util.ArrayList;
-import java.util.HashMap;
-
-/**
- * ImageManager is used to retrieve and store images
- * in the media content provider.
- */
-public class ImageManager {
-    // To enable verbose logging for this class, change false to true. The other
-    // logic ensures that this logging can be disabled by turned off DEBUG and
-    // lower, and that it can be enabled by "setprop log.tag.ImageManager
-    // VERBOSE" if desired.
-    //
-    // IMPORTANT: Never check in this file set to true!
-    private static final boolean VERBOSE =
-            Config.LOGD && (false || Config.LOGV);
-    private static final String TAG = "ImageManager";
-    private static ImageManager sInstance = null;
-
-    private static Uri sStorageURI = Images.Media.EXTERNAL_CONTENT_URI;
-    private static Uri sThumbURI = Images.Thumbnails.EXTERNAL_CONTENT_URI;
-
-    private static Uri sVideoStorageURI =
-            Uri.parse("content://media/external/video/media");
-
-    private static Uri sVideoThumbURI =
-            Uri.parse("content://media/external/video/thumbnails");
-
-    /**
-     * Enumerate type for the location of the images in gallery.
-     */
-    public static enum DataLocation { NONE, INTERNAL, EXTERNAL, ALL }
-
-    public static final Bitmap DEFAULT_THUMBNAIL =
-            Bitmap.createBitmap(32, 32, Bitmap.Config.RGB_565);
-    public static final Bitmap NO_IMAGE_BITMAP =
-            Bitmap.createBitmap(1, 1, Bitmap.Config.RGB_565);
-
-    public static final int SORT_ASCENDING = 1;
-    public static final int SORT_DESCENDING = 2;
-
-    public static final int INCLUDE_IMAGES = (1 << 0);
-    public static final int INCLUDE_DRM_IMAGES = (1 << 1);
-    public static final int INCLUDE_VIDEOS = (1 << 2);
-
-    public static final String CAMERA_IMAGE_BUCKET_NAME =
-            Environment.getExternalStorageDirectory().toString()
-            + "/DCIM/Camera";
-    public static final String CAMERA_IMAGE_BUCKET_ID =
-            getBucketId(CAMERA_IMAGE_BUCKET_NAME);
-
-    public static final int MINI_THUMB_TARGET_SIZE = 96;
-    public static final int THUMBNAIL_TARGET_SIZE = 320;
-
-    /**
-     * Matches code in MediaProvider.computeBucketValues. Should be a common
-     * function.
-     */
-    public static String getBucketId(String path) {
-        return String.valueOf(path.toLowerCase().hashCode());
-    }
-
-    /**
-     * OSX requires plugged-in USB storage to have path /DCIM/NNNAAAAA to be
-     * imported. This is a temporary fix for bug#1655552.
-     */
-    public static void ensureOSXCompatibleFolder() {
-        File nnnAAAAA = new File(
-            Environment.getExternalStorageDirectory().toString()
-            + "/DCIM/100ANDRO");
-        if ((!nnnAAAAA.exists()) && (!nnnAAAAA.mkdir())) {
-            Log.e(TAG, "create NNNAAAAA file: " + nnnAAAAA.getPath()
-                    + " failed");
-        }
-    }
-
-    public static void debugWhere(String tag, String msg) {
-        Exception ex = new Exception();
-        if (msg != null) {
-            Log.v(tag, msg);
-        }
-        boolean first = true;
-        for (StackTraceElement s : ex.getStackTrace()) {
-            if (first) {
-                first = false;
-            } else {
-                Log.v(tag, s.toString());
-            }
-        }
-    }
-
-    public static DataLocation getDefaultDataLocation() {
-        return DataLocation.EXTERNAL;
-    }
-    /**
-     * Returns the singleton instance of the ImageManager.
-     * @return the ImageManager instance.
-     */
-    public static ImageManager instance() {
-        if (sInstance == null) {
-            sInstance = new ImageManager();
-        }
-        return sInstance;
-    }
-
-=======
 
 import android.content.ContentResolver;
 import android.content.ContentUris;
@@ -256,7 +130,6 @@
         return DataLocation.EXTERNAL;
     }
 
->>>>>>> 5e5aa7e1
     public static int roundOrientation(int orientationInput) {
         int orientation = orientationInput;
         if (orientation == -1) {
@@ -277,12 +150,6 @@
             retVal = 0;
         }
 
-<<<<<<< HEAD
-        if (VERBOSE) {
-            Log.v(TAG, "map orientation " + orientationInput + " to " + retVal);
-        }
-=======
->>>>>>> 5e5aa7e1
         return retVal;
     }
 
@@ -305,11 +172,6 @@
      */
     public static boolean isVideo(IImage image) {
         return Util.isVideoMimeType(image.getMimeType());
-<<<<<<< HEAD
-    }
-
-    public Uri addImage(Context ctx, ContentResolver cr, String title,
-=======
     }
 
     public static void setImageSize(ContentResolver cr, Uri uri, long size) {
@@ -319,21 +181,16 @@
     }
 
     public static Uri addImage(ContentResolver cr, String title,
->>>>>>> 5e5aa7e1
             long dateTaken, Location location,
             int orientation, String directory, String filename) {
 
         ContentValues values = new ContentValues(7);
         values.put(Images.Media.TITLE, title);
-<<<<<<< HEAD
-        values.put(Images.Media.DISPLAY_NAME, title);
-=======
 
         // That filename is what will be handed to Gmail when a user shares a
         // photo. Gmail gets the name of the picture attachment from the
         // "DISPLAY_NAME" field.
         values.put(Images.Media.DISPLAY_NAME, filename);
->>>>>>> 5e5aa7e1
         values.put(Images.Media.DATE_TAKEN, dateTaken);
         values.put(Images.Media.MIME_TYPE, "image/jpeg");
         values.put(Images.Media.ORIENTATION, orientation);
@@ -346,20 +203,7 @@
         String path = parentFile.toString().toLowerCase();
         String name = parentFile.getName();
 
-<<<<<<< HEAD
-        if (VERBOSE) {
-            Log.v(TAG, "addImage id is " + path.hashCode() + "; name "
-                    + name + "; path is " + path);
-        }
-
         if (location != null) {
-            if (VERBOSE) {
-                Log.v(TAG, "lat long " + location.getLatitude() + " / "
-                        + location.getLongitude());
-            }
-=======
-        if (location != null) {
->>>>>>> 5e5aa7e1
             values.put(Images.Media.LATITUDE, location.getLatitude());
             values.put(Images.Media.LONGITUDE, location.getLongitude());
         }
@@ -369,51 +213,11 @@
             values.put(Images.Media.DATA, value);
         }
 
-<<<<<<< HEAD
-        long t3 = System.currentTimeMillis();
-        Uri uri = cr.insert(sStorageURI, values);
-
-        // The line above will create a filename that ends in .jpg
-        // That filename is what will be handed to gmail when a user shares a
-        // photo. Gmail gets the name of the picture attachment from the
-        // "DISPLAY_NAME" field. Extract the filename and jam it into the
-        // display name.
-        String projection[] = new String [] {
-                ImageColumns._ID, Images.Media.DISPLAY_NAME, Images.Media.DATA};
-        Cursor c = cr.query(uri, projection, null, null, null);
-
-        //TODO: check why we need this
-        if (c.moveToFirst()) {
-            String filePath = c.getString(2);
-            if (filePath != null) {
-                int pos = filePath.lastIndexOf("/");
-                if (pos >= 0) {
-                    // pick off the filename
-                    filePath = filePath.substring(pos + 1);
-                    c.updateString(1, filePath);
-                    c.commitUpdates();
-                }
-            }
-        }
-        c.close();
-        return uri;
-=======
         return cr.insert(STORAGE_URI, values);
->>>>>>> 5e5aa7e1
     }
 
     private static class AddImageCancelable extends BaseCancelable<Void> {
         private ICancelable<Boolean> mSaveImageCancelable;
-<<<<<<< HEAD
-        private Uri mUri;
-        private Context mCtx;
-        private ContentResolver mCr;
-        private int mOrientation;
-        private Bitmap mSource;
-        private byte [] mJpegData;
-
-        public AddImageCancelable(Uri uri, Context ctx, ContentResolver cr,
-=======
         private final Uri mUri;
         private final ContentResolver mCr;
         private final int mOrientation;
@@ -421,16 +225,11 @@
         private final byte [] mJpegData;
 
         public AddImageCancelable(Uri uri, ContentResolver cr,
->>>>>>> 5e5aa7e1
                 int orientation, Bitmap source, byte[] jpegData) {
             if (source == null && jpegData == null) {
                 throw new IllegalArgumentException("source cannot be null");
             }
             mUri = uri;
-<<<<<<< HEAD
-            mCtx = ctx;
-=======
->>>>>>> 5e5aa7e1
             mCr = cr;
             mOrientation = orientation;
             mSource = source;
@@ -439,13 +238,6 @@
 
         @Override
         public boolean doCancelWork() {
-<<<<<<< HEAD
-            if (VERBOSE) {
-                Log.v(TAG, "calling AddImageCancelable.cancel() "
-                        + mSaveImageCancelable);
-            }
-=======
->>>>>>> 5e5aa7e1
             if (mSaveImageCancelable != null) {
                 mSaveImageCancelable.cancel();
             }
@@ -454,10 +246,6 @@
 
         public Void get() {
             try {
-<<<<<<< HEAD
-                long t1 = System.currentTimeMillis();
-=======
->>>>>>> 5e5aa7e1
                 synchronized (this) {
                     if (mCancel) {
                         throw new CanceledException();
@@ -465,59 +253,14 @@
                 }
                 long id = ContentUris.parseId(mUri);
 
-<<<<<<< HEAD
-                BaseImageList il = new ImageList(mCtx, mCr, sStorageURI,
-                        sThumbURI, SORT_ASCENDING, null);
-                Image image = new Image(id, 0, mCr, il, il.getCount(), 0);
-                long t5 = System.currentTimeMillis();
-=======
                 BaseImageList il = new ImageList(mCr, STORAGE_URI,
                         THUMB_URI, SORT_ASCENDING, null);
                 Image image = new Image(id, 0, mCr, il, il.getCount(), 0);
->>>>>>> 5e5aa7e1
                 String[] projection = new String[] {
                         ImageColumns._ID,
                         ImageColumns.MINI_THUMB_MAGIC, ImageColumns.DATA};
 
                 Cursor c = mCr.query(mUri, projection, null, null, null);
-<<<<<<< HEAD
-                c.moveToPosition(0);
-
-                synchronized (this) {
-                    checkCanceled();
-                    mSaveImageCancelable = image.saveImageContents(
-                            mSource, mJpegData, mOrientation, true, c);
-                }
-
-                if (mSaveImageCancelable.get()) {
-                    long t6 = System.currentTimeMillis();
-                    if (VERBOSE) {
-                        Log.v(TAG, "saveImageContents took " + (t6 - t5));
-                        Log.v(TAG, "updating new picture with id " + id);
-                    }
-                    c.updateLong(1, id);
-                    c.commitUpdates();
-                    c.close();
-                    long t7 = System.currentTimeMillis();
-                    if (VERBOSE) {
-                        Log.v(TAG, "commit updates to save mini thumb took "
-                                + (t7 - t6));
-                    }
-                } else {
-                    c.close();
-                    throw new CanceledException();
-                }
-            } catch (CanceledException ex) {
-                if (VERBOSE) {
-                    Log.v(TAG, "caught CanceledException");
-                }
-                if (mUri != null) {
-                    if (VERBOSE) {
-                        Log.v(TAG, "canceled... cleaning up this uri: " + mUri);
-                    }
-                    mCr.delete(mUri, null, null);
-                }
-=======
                 try {
                     c.moveToPosition(0);
                     synchronized (this) {
@@ -541,24 +284,12 @@
                 if (mUri != null) {
                     mCr.delete(mUri, null, null);
                 }
->>>>>>> 5e5aa7e1
                 acknowledgeCancel();
             }
             return null;
         }
     }
 
-<<<<<<< HEAD
-    public ICancelable<Void> storeImage(
-            Uri uri, Context ctx, ContentResolver cr, int orientation,
-            Bitmap source, byte [] jpegData) {
-        return new AddImageCancelable(
-                uri, ctx, cr, orientation, source, jpegData);
-    }
-
-    public static IImageList makeImageList(Uri uri, Context ctx, int sort) {
-        ContentResolver cr = ctx.getContentResolver();
-=======
     public static ICancelable<Void> storeImage(
             Uri uri, ContentResolver cr, int orientation,
             Bitmap source, byte [] jpegData) {
@@ -568,7 +299,6 @@
 
     public static IImageList makeImageList(Uri uri, ContentResolver cr,
             int sort) {
->>>>>>> 5e5aa7e1
         String uriString = (uri != null) ? uri.toString() : "";
 
         // TODO: we need to figure out whether we're viewing
@@ -577,28 +307,15 @@
         IImageList imageList;
 
         if (uriString.startsWith("content://drm")) {
-<<<<<<< HEAD
-            imageList = ImageManager.instance().allImages(
-                    ctx, cr, ImageManager.DataLocation.ALL,
-=======
             imageList = ImageManager.allImages(
                     cr, ImageManager.DataLocation.ALL,
->>>>>>> 5e5aa7e1
                     ImageManager.INCLUDE_DRM_IMAGES, sort);
         } else if (isSingleImageMode(uriString)) {
             imageList = new SingleImageList(cr, uri);
         } else {
             String bucketId = uri.getQueryParameter("bucketId");
-<<<<<<< HEAD
-            if (VERBOSE) {
-                Log.v(TAG, "bucketId is " + bucketId);
-            }
-            imageList = ImageManager.instance().allImages(
-                ctx, cr, ImageManager.DataLocation.ALL,
-=======
             imageList = ImageManager.allImages(
                 cr, ImageManager.DataLocation.ALL,
->>>>>>> 5e5aa7e1
                 ImageManager.INCLUDE_IMAGES, sort, bucketId);
         }
         return imageList;
@@ -610,77 +327,12 @@
                 && !uriString.startsWith(
                 MediaStore.Images.Media.INTERNAL_CONTENT_URI.toString());
     }
-<<<<<<< HEAD
 
     private static class EmptyImageList implements IImageList {
         public void checkThumbnails(IImageList.ThumbCheckCallback cb,
                 int totalThumbnails) {
         }
 
-        public void commitChanges() {
-        }
-
-        public void deactivate() {
-        }
-
-        public HashMap<String, String> getBucketIds() {
-            return new HashMap<String, String>();
-        }
-
-        public int getCount() {
-            return 0;
-        }
-
-        public boolean isEmpty() {
-            return true;
-        }
-
-        public IImage getImageAt(int i) {
-            return null;
-        }
-
-        public IImage getImageForUri(Uri uri) {
-            return null;
-        }
-
-        public boolean removeImage(IImage image) {
-            return false;
-        }
-
-        public void removeImageAt(int i) {
-        }
-    }
-
-    public IImageList emptyImageList() {
-        return new EmptyImageList();
-    }
-
-    public IImageList allImages(Context ctx, ContentResolver cr,
-            DataLocation location, int inclusion, int sort) {
-        return allImages(ctx, cr, location, inclusion, sort, null, null);
-    }
-
-    public IImageList allImages(Context ctx, ContentResolver cr,
-            DataLocation location, int inclusion, int sort, String bucketId) {
-        return allImages(ctx, cr, location, inclusion, sort, bucketId, null);
-    }
-
-    public IImageList allImages(
-            Context ctx, ContentResolver cr, DataLocation location,
-            int inclusion, int sort, String bucketId, Uri specificImageUri) {
-        if (VERBOSE) {
-            Log.v(TAG, "allImages " + location + " "
-                    + ((inclusion & INCLUDE_IMAGES) != 0) + " + v="
-                    + ((inclusion & INCLUDE_VIDEOS) != 0));
-        }
-
-=======
-
-    private static class EmptyImageList implements IImageList {
-        public void checkThumbnails(IImageList.ThumbCheckCallback cb,
-                int totalThumbnails) {
-        }
-
         public void deactivate() {
         }
 
@@ -723,7 +375,6 @@
 
     public static IImageList allImages(ContentResolver cr,
             DataLocation location, int inclusion, int sort, String bucketId) {
->>>>>>> 5e5aa7e1
         if (cr == null) {
             return null;
         }
@@ -734,79 +385,6 @@
         // use this code to merge videos and stills into the same list
         ArrayList<IImageList> l = new ArrayList<IImageList>();
 
-<<<<<<< HEAD
-                if (VERBOSE) {
-                    Log.v(TAG, "initializing ... haveSdCard == " + haveSdCard
-                            + "; inclusion is "
-                            + String.format("%x", inclusion));
-                }
-                if (specificImageUri != null) {
-                    try {
-                        if (specificImageUri.getScheme()
-                                .equalsIgnoreCase("content")) {
-                            l.add(new ImageList(ctx, cr, specificImageUri,
-                                    sThumbURI, sort, bucketId));
-                        } else {
-                            l.add(new SingleImageList(cr, specificImageUri));
-                        }
-                    } catch (UnsupportedOperationException ex) {
-                        // ignore exception
-                    }
-                } else {
-                    if (haveSdCard && location != DataLocation.INTERNAL) {
-                        if ((inclusion & INCLUDE_IMAGES) != 0) {
-                            try {
-                                l.add(new ImageList(ctx, cr, sStorageURI,
-                                        sThumbURI, sort, bucketId));
-                            } catch (UnsupportedOperationException ex) {
-                                // ignore exception
-                            }
-                        }
-                        if ((inclusion & INCLUDE_VIDEOS) != 0) {
-                            try {
-                                l.add(new VideoList(ctx, cr, sVideoStorageURI,
-                                        sVideoThumbURI, sort, bucketId));
-                            } catch (UnsupportedOperationException ex) {
-                                // ignore exception
-                            }
-                        }
-                    }
-                    if (location == DataLocation.INTERNAL
-                            || location == DataLocation.ALL) {
-                        if ((inclusion & INCLUDE_IMAGES) != 0) {
-                            try {
-                                l.add(new ImageList(ctx, cr,
-                                        Images.Media.INTERNAL_CONTENT_URI,
-                                        Images.Thumbnails.INTERNAL_CONTENT_URI,
-                                        sort, bucketId));
-                            } catch (UnsupportedOperationException ex) {
-                                // ignore exception
-                            }
-                        }
-                        if ((inclusion & INCLUDE_DRM_IMAGES) != 0) {
-                            try {
-                                l.add(new DrmImageList(ctx, cr,
-                                        DrmStore.Images.CONTENT_URI,
-                                        sort, bucketId));
-                            } catch (UnsupportedOperationException ex) {
-                                // ignore exception
-                            }
-                        }
-                    }
-                }
-
-                IImageList [] imageList = l.toArray(new IImageList[l.size()]);
-                return new ImageListUber(imageList, sort);
-            } else {
-                if (haveSdCard && location != DataLocation.INTERNAL) {
-                    return new ImageList(
-                            ctx, cr, sStorageURI, sThumbURI, sort, bucketId);
-                } else  {
-                    return new ImageList(ctx, cr,
-                            Images.Media.INTERNAL_CONTENT_URI,
-                            Images.Thumbnails.INTERNAL_CONTENT_URI, sort,
-                            bucketId);
-=======
         if (haveSdCard && location != DataLocation.INTERNAL) {
             if ((inclusion & INCLUDE_IMAGES) != 0) {
                 try {
@@ -844,7 +422,6 @@
                             sort, bucketId));
                 } catch (UnsupportedOperationException ex) {
                     // ignore exception
->>>>>>> 5e5aa7e1
                 }
             }
         }
@@ -886,10 +463,6 @@
     }
 
     public static boolean hasStorage(boolean requireWriteAccess) {
-<<<<<<< HEAD
-        //TODO: After fix the bug,  add "if (VERBOSE)" before logging errors.
-=======
->>>>>>> 5e5aa7e1
         String state = Environment.getExternalStorageState();
 
         if (Environment.MEDIA_MOUNTED.equals(state)) {
@@ -923,11 +496,7 @@
 
     public static boolean isMediaScannerScanning(ContentResolver cr) {
         boolean result = false;
-<<<<<<< HEAD
-        Cursor cursor = query(context, MediaStore.getMediaScannerUri(),
-=======
         Cursor cursor = query(cr, MediaStore.getMediaScannerUri(),
->>>>>>> 5e5aa7e1
                 new String [] {MediaStore.MEDIA_SCANNER_VOLUME},
                 null, null, null);
         if (cursor != null) {
@@ -938,12 +507,6 @@
             cursor.close();
         }
 
-<<<<<<< HEAD
-        if (VERBOSE) {
-            Log.v(TAG, "isMediaScannerScanning returning " + result);
-        }
-=======
->>>>>>> 5e5aa7e1
         return result;
     }
 
