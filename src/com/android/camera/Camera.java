--- conflicted
+++ resolved
@@ -1846,12 +1846,8 @@
             } else {
                 flashMode = mParameters.getFlashMode();
                 if (flashMode == null) {
-<<<<<<< HEAD
-                    flashMode = NO_FLASH_MODE;
-=======
                     flashMode = getString(
                             R.string.pref_camera_flashmode_no_flash);
->>>>>>> 503560f0
                 }
             }
 
