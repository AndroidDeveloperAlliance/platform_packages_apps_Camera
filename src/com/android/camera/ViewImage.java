/*
 * Copyright (C) 2007 The Android Open Source Project
 *
 * Licensed under the Apache License, Version 2.0 (the "License");
 * you may not use this file except in compliance with the License.
 * You may obtain a copy of the License at
 *
 *      http://www.apache.org/licenses/LICENSE-2.0
 *
 * Unless required by applicable law or agreed to in writing, software
 * distributed under the License is distributed on an "AS IS" BASIS,
 * WITHOUT WARRANTIES OR CONDITIONS OF ANY KIND, either express or implied.
 * See the License for the specific language governing permissions and
 * limitations under the License.
 */

package com.android.camera;

import com.android.camera.gallery.ICancelable;
import com.android.camera.gallery.IImage;
import com.android.camera.gallery.IImageList;

import android.app.Activity;
import android.content.Context;
import android.content.Intent;
import android.content.SharedPreferences;
import android.content.pm.ActivityInfo;
import android.graphics.Bitmap;
import android.graphics.Matrix;
import android.net.Uri;
import android.os.Bundle;
import android.os.Handler;
import android.os.Message;
import android.preference.PreferenceManager;
import android.provider.MediaStore;
import android.util.AttributeSet;
import android.util.Log;
import android.view.GestureDetector;
import android.view.KeyEvent;
import android.view.Menu;
import android.view.MenuItem;
import android.view.MotionEvent;
import android.view.View;
import android.view.Window;
import android.view.WindowManager;
import android.view.animation.AlphaAnimation;
import android.view.animation.Animation;
import android.view.animation.AnimationUtils;
import android.widget.Toast;
import android.widget.ZoomButtonsController;

import java.util.Random;

// This activity can display a whole picture and navigate them in a specific
// gallery. It has two modes: normal mode and slide show mode. In normal mode
// the user view one image at a time, and can click "previous" and "next"
// button to see the previous or next image. In slide show mode it shows one
// image after another, with some transition effect.
public class ViewImage extends Activity implements View.OnClickListener {
    private static final String TAG = "ViewImage";

    private ImageGetter mGetter;
    private Uri mSavedUri;

    // Choices for what adjacents to load.
    private static final int[] sOrder_adjacents = new int[] {0, 1, -1};
    private static final int[] sOrder_slideshow = new int[] {0};

    LocalHandler mHandler = new LocalHandler();

    private Random mRandom = new Random(System.currentTimeMillis());
    private int [] mShuffleOrder;
    private boolean mUseShuffleOrder = false;
    private boolean mSlideShowLoop = false;

    static final int MODE_NORMAL = 1;
    static final int MODE_SLIDESHOW = 2;
    private int mMode = MODE_NORMAL;
    private boolean mFullScreenInNormalMode;
    private boolean mShowActionIcons;
    private View mActionIconPanel;
    private View mShutterButton;

    private boolean mSortAscending = false;
    private int mSlideShowInterval;
    private int mLastSlideShowImage;
    int mCurrentPosition = 0;

    // represents which style animation to use
    private int mAnimationIndex;
    private Animation [] mSlideShowInAnimation;
    private Animation [] mSlideShowOutAnimation;

    private SharedPreferences mPrefs;

    private View mNextImageView, mPrevImageView;
    private Animation mHideNextImageViewAnimation = new AlphaAnimation(1F, 0F);
    private Animation mHidePrevImageViewAnimation = new AlphaAnimation(1F, 0F);
    private Animation mShowNextImageViewAnimation = new AlphaAnimation(0F, 1F);
    private Animation mShowPrevImageViewAnimation = new AlphaAnimation(0F, 1F);

    static final int PADDING = 20;
    static final int HYSTERESIS = PADDING * 2;
    static final int BASE_SCROLL_DURATION = 1000; // ms

    IImageList mAllImages;

    private int mSlideShowImageCurrent = 0;
    private ImageViewTouchBase [] mSlideShowImageViews =
            new ImageViewTouchBase[2];

    GestureDetector mGestureDetector;
    private ZoomButtonsController mZoomButtonsController;

    // The image view displayed for normal mode.
    private ImageViewTouch mImageView;
    // This is the cache for thumbnail bitmaps.
    private BitmapCache mCache;
    private MenuHelper.MenuItemsResult mImageMenuRunnable;

    private Runnable mDismissOnScreenControlsRunnable;
    private boolean mCameraReviewMode;

    private void updateNextPrevControls() {
        boolean showPrev = mCurrentPosition > 0;
        boolean showNext = mCurrentPosition < mAllImages.getCount() - 1;

        boolean prevIsVisible = mPrevImageView.getVisibility() == View.VISIBLE;
        boolean nextIsVisible = mNextImageView.getVisibility() == View.VISIBLE;

        if (showPrev && !prevIsVisible) {
            Animation a = mShowPrevImageViewAnimation;
            a.setDuration(500);
            mPrevImageView.startAnimation(a);
            mPrevImageView.setVisibility(View.VISIBLE);
        } else if (!showPrev && prevIsVisible) {
            Animation a = mHidePrevImageViewAnimation;
            a.setDuration(500);
            mPrevImageView.startAnimation(a);
            mPrevImageView.setVisibility(View.GONE);
        }

        if (showNext && !nextIsVisible) {
            Animation a = mShowNextImageViewAnimation;
            a.setDuration(500);
            mNextImageView.startAnimation(a);
            mNextImageView.setVisibility(View.VISIBLE);
        } else if (!showNext && nextIsVisible) {
            Animation a = mHideNextImageViewAnimation;
            a.setDuration(500);
            mNextImageView.startAnimation(a);
            mNextImageView.setVisibility(View.GONE);
        }
    }

    private void showOnScreenControls() {
        mHandler.removeCallbacks(mDismissOnScreenControlsRunnable);
        updateNextPrevControls();
        updateZoomButtonsEnabled();
        mZoomButtonsController.setVisible(true);
    }

    @Override
    public boolean dispatchTouchEvent(MotionEvent m) {
        boolean sup = super.dispatchTouchEvent(m);

        // This is a hack to show the on screen controls. We should make sure
        // this event is not handled by others(ie. sup == false), and listen for
        // the events on zoom/prev/next buttons.
        // However, since we have no other pressable views, it is OK now.
        // TODO: Fix the above issue.
        if (mMode == MODE_NORMAL) {
            switch (m.getAction()) {
                case MotionEvent.ACTION_DOWN:
                    showOnScreenControls();
                    break;
                case MotionEvent.ACTION_UP:
                    scheduleDismissOnScreenControls();
                    break;
            }
        }

        if (sup == false) {
            mGestureDetector.onTouchEvent(m);
            return true;
        }
        return true;
    }

    private void scheduleDismissOnScreenControls() {
        mHandler.removeCallbacks(mDismissOnScreenControlsRunnable);
        mHandler.postDelayed(mDismissOnScreenControlsRunnable, 1500);
    }

    private void updateZoomButtonsEnabled() {
        ImageViewTouch imageView = mImageView;
        float scale = imageView.getScale();
        mZoomButtonsController.setZoomInEnabled(scale < imageView.mMaxZoom);
        mZoomButtonsController.setZoomOutEnabled(scale > 1);
    }

    @Override
    protected void onDestroy() {
        // This is necessary to make the ZoomButtonsController unregister
        // its configuration change receiver.
        if (mZoomButtonsController != null) {
            mZoomButtonsController.setVisible(false);
        }

        super.onDestroy();
    }

    private void setupZoomButtonController(View rootView) {
        mGestureDetector = new GestureDetector(this, new MyGestureListener());
        mZoomButtonsController = new ZoomButtonsController(rootView);
        mZoomButtonsController.setAutoDismissed(false);
        mZoomButtonsController.setOnZoomListener(
                new ZoomButtonsController.OnZoomListener() {
            public void onVisibilityChanged(boolean visible) {
                if (visible) {
                    updateZoomButtonsEnabled();
                }
            }

            public void onZoom(boolean zoomIn) {
                if (zoomIn) {
                    mImageView.zoomIn();
                } else {
                    mImageView.zoomOut();
                }
            }
        });
    }

    private class MyGestureListener extends
            GestureDetector.SimpleOnGestureListener {

        @Override
        public boolean onScroll(MotionEvent e1, MotionEvent e2,
                float distanceX, float distanceY) {
            ImageViewTouch imageView = mImageView;
            if (imageView.getScale() > 1F) {
                imageView.postTranslateCenter(-distanceX, -distanceY);
            }
            return true;
        }

        @Override
        public boolean onSingleTapUp(MotionEvent e) {
            setMode(MODE_NORMAL);
            return true;
        }
    }

    private void setupDismissOnScreenControlRunnable() {
        mDismissOnScreenControlsRunnable = new Runnable() {
            public void run() {
                if (!mShowActionIcons) {
                    if (mNextImageView.getVisibility() == View.VISIBLE) {
                        Animation a = mHideNextImageViewAnimation;
                        a.setDuration(500);
                        mNextImageView.startAnimation(a);
                        mNextImageView.setVisibility(View.INVISIBLE);
                    }

                    if (mPrevImageView.getVisibility() == View.VISIBLE) {
                        Animation a = mHidePrevImageViewAnimation;
                        a.setDuration(500);
                        mPrevImageView.startAnimation(a);
                        mPrevImageView.setVisibility(View.INVISIBLE);
                    }
                    mZoomButtonsController.setVisible(false);
                }
            }
        };
    }

    boolean isPickIntent() {
        String action = getIntent().getAction();
        return (Intent.ACTION_PICK.equals(action)
                || Intent.ACTION_GET_CONTENT.equals(action));
    }

    @Override
    public boolean onCreateOptionsMenu(Menu menu) {
        super.onCreateOptionsMenu(menu);

        if (!mCameraReviewMode) {
            MenuItem item = menu.add(Menu.CATEGORY_SECONDARY, 203, 0,
                                     R.string.slide_show);
            item.setOnMenuItemClickListener(
                    new MenuItem.OnMenuItemClickListener() {
                public boolean onMenuItemClick(MenuItem item) {
                    setMode(MODE_SLIDESHOW);
                    mLastSlideShowImage = mCurrentPosition;
                    loadNextImage(mCurrentPosition, 0, true);
                    return true;
                }
            });
            item.setIcon(android.R.drawable.ic_menu_slideshow);
        }

        final SelectedImageGetter selectedImageGetter =
                new SelectedImageGetter() {
            public IImage getCurrentImage() {
                return mAllImages.getImageAt(mCurrentPosition);
            }

            public Uri getCurrentImageUri() {
                return mAllImages.getImageAt(mCurrentPosition)
                        .fullSizeImageUri();
            }
        };

        mImageMenuRunnable = MenuHelper.addImageMenuItems(
                menu,
                MenuHelper.INCLUDE_ALL,
                true,
                ViewImage.this,
                mHandler,
                mDeletePhotoRunnable,
                new MenuHelper.MenuInvoker() {
                    public void run(final MenuHelper.MenuCallback cb) {
                        setMode(MODE_NORMAL);
                        Thread t = new Thread() {
                            @Override
                            public void run() {
                               cb.run(selectedImageGetter.getCurrentImageUri(),
                                       selectedImageGetter.getCurrentImage());
                               mHandler.post(new Runnable() {
                                 public void run() {
                                     mImageView.clear();
                                     setImage(mCurrentPosition);
                                 }
                               });
                            }
                        };
                        BitmapManager.instance().allowThreadDecoding(t);
                        t.start();
                    }
                });

        if (true) {
            MenuItem item = menu.add(Menu.CATEGORY_SECONDARY, 203, 1000,
                    R.string.camerasettings);
            item.setOnMenuItemClickListener(
                    new MenuItem.OnMenuItemClickListener() {
                public boolean onMenuItemClick(MenuItem item) {
                    Intent preferences = new Intent();
                    preferences.setClass(ViewImage.this, GallerySettings.class);
                    startActivity(preferences);
                    return true;
                }
            });
            item.setAlphabeticShortcut('p');
            item.setIcon(android.R.drawable.ic_menu_preferences);
        }

        // Hidden menu just so the shortcut will bring up the zoom controls
        // the string resource is a placeholder
        menu.add(Menu.CATEGORY_SECONDARY, 203, 0, R.string.camerasettings)
                .setOnMenuItemClickListener(
                new MenuItem.OnMenuItemClickListener() {
            public boolean onMenuItemClick(MenuItem item) {
                showOnScreenControls();
                scheduleDismissOnScreenControls();
                return true;
            }
        })
        .setAlphabeticShortcut('z')
        .setVisible(false);


        return true;
    }

    protected Runnable mDeletePhotoRunnable = new Runnable() {
        public void run() {
            mAllImages.removeImageAt(mCurrentPosition);
            if (mAllImages.getCount() == 0) {
                finish();
            } else {
                if (mCurrentPosition == mAllImages.getCount()) {
                    mCurrentPosition -= 1;
                }
            }
            mImageView.clear();
            mCache.clear();  // Because the position number is changed.
            setImage(mCurrentPosition);
        }
    };

    @Override
    public boolean onPrepareOptionsMenu(Menu menu) {
        super.onPrepareOptionsMenu(menu);
        setMode(MODE_NORMAL);

        if (mImageMenuRunnable != null) {
            mImageMenuRunnable.gettingReadyToOpen(menu,
                    mAllImages.getImageAt(mCurrentPosition));
        }

        Uri uri = mAllImages.getImageAt(mCurrentPosition).fullSizeImageUri();
        MenuHelper.enableShareMenuItem(menu, !MenuHelper.isMMSUri(uri));

        return true;
    }

    @Override
    public boolean onMenuItemSelected(int featureId, MenuItem item) {
        boolean b = super.onMenuItemSelected(featureId, item);
        if (mImageMenuRunnable != null) {
            mImageMenuRunnable.aboutToCall(item,
                    mAllImages.getImageAt(mCurrentPosition));
        }
        return b;
    }

    void setImage(int pos) {
        mCurrentPosition = pos;

        Bitmap b = mCache.getBitmap(pos);
        if (b != null) {
            mImageView.setImageBitmapResetBase(b, true);
            updateZoomButtonsEnabled();
        }

        ImageGetterCallback cb = new ImageGetterCallback() {
            public void completed(boolean wasCanceled) {
                if (!mShowActionIcons) {
                    mImageView.setFocusableInTouchMode(true);
                    mImageView.requestFocus();
                }
            }

            public boolean wantsThumbnail(int pos, int offset) {
                return !mCache.hasBitmap(pos + offset);
            }

            public boolean wantsFullImage(int pos, int offset) {
                return (offset == 0);
            }

            public int fullImageSizeToUse(int pos, int offset) {
                // TODO
                // this number should be bigger so that we can zoom.  we may
                // need to get fancier and read in the fuller size image as the
                // user starts to zoom.  use -1 to get the full full size image.
                // for now use 480 so we don't run out of memory
                final int imageViewSize = 480;
                return imageViewSize;
            }

            public int [] loadOrder() {
                return sOrder_adjacents;
            }

            public void imageLoaded(int pos, int offset, Bitmap bitmap,
                                    boolean isThumb) {
                // shouldn't get here after onPause()
                if (isThumb) {
                    mCache.put(pos + offset, bitmap);
                }
                if (offset == 0) {
                    // isThumb: We always load thumb bitmap first, so we will
                    // reset the supp matrix for then thumb bitmap, and keep
                    // the supp matrix when the full bitmap is loaded.
                    mImageView.setImageBitmapResetBase(bitmap, isThumb);
                    updateZoomButtonsEnabled();
                }
            }
        };

        // Could be null if we're stopping a slide show in the course of pausing
        if (mGetter != null) {
            mGetter.setPosition(pos, cb);
        }

        showOnScreenControls();
        scheduleDismissOnScreenControls();
    }

    @Override
    public void onCreate(Bundle instanceState) {
        super.onCreate(instanceState);
        Intent intent = getIntent();
        mCameraReviewMode = intent.getBooleanExtra(
                "com.android.camera.ReviewMode", false);
        mFullScreenInNormalMode = intent.getBooleanExtra(
                MediaStore.EXTRA_FULL_SCREEN, true);
        mShowActionIcons = intent.getBooleanExtra(
                MediaStore.EXTRA_SHOW_ACTION_ICONS, false);

        setRequestedOrientation();

        mPrefs = PreferenceManager.getDefaultSharedPreferences(this);

        setDefaultKeyMode(DEFAULT_KEYS_SHORTCUT);
        requestWindowFeature(Window.FEATURE_NO_TITLE);
        setContentView(R.layout.viewimage);

        mImageView = (ImageViewTouch) findViewById(R.id.image);
        mImageView.setEnableTrackballScroll(!mShowActionIcons);
        mCache = new BitmapCache(3);
        mImageView.setRecycler(mCache);


        BitmapManager bitmapManager = BitmapManager.instance();
        bitmapManager.setCheckResourceLock(false);
        bitmapManager.allowAllDecoding();

        makeGetter();

        mAnimationIndex = -1;

        mSlideShowInAnimation = new Animation[] {
            makeInAnimation(R.anim.transition_in),
            makeInAnimation(R.anim.slide_in),
            makeInAnimation(R.anim.slide_in_vertical),
        };

        mSlideShowOutAnimation = new Animation[] {
            makeOutAnimation(R.anim.transition_out),
            makeOutAnimation(R.anim.slide_out),
            makeOutAnimation(R.anim.slide_out_vertical),
        };

        mSlideShowImageViews[0] =
                (ImageViewTouchBase) findViewById(R.id.image1_slideShow);
        mSlideShowImageViews[1] =
                (ImageViewTouchBase) findViewById(R.id.image2_slideShow);
        for (ImageViewTouchBase v : mSlideShowImageViews) {
            v.setVisibility(View.INVISIBLE);
            v.setRecycler(mCache);
        }

        mActionIconPanel = findViewById(R.id.action_icon_panel);
        {
            int[] pickIds = {R.id.attach, R.id.cancel};
            int[] normalIds = {R.id.gallery, R.id.setas, R.id.share,
                               R.id.discard};
            int[] hideIds = pickIds;
            int[] connectIds = normalIds;
            if (isPickIntent()) {
                hideIds = normalIds;
                connectIds = pickIds;
            }
            for (int id : hideIds) {
                mActionIconPanel.findViewById(id).setVisibility(View.GONE);
            }
            for (int id : connectIds) {
                View view = mActionIconPanel.findViewById(id);
                view.setOnClickListener(this);
                Animation animation = new AlphaAnimation(0F, 1F);
                animation.setDuration(500);
                view.setAnimation(animation);
            }
        }
        mShutterButton = findViewById(R.id.shutter_button);
        mShutterButton.setOnClickListener(this);

        Uri uri = getIntent().getData();

        if (instanceState != null) {
            if (instanceState.containsKey("uri")) {
                uri = Uri.parse(instanceState.getString("uri"));
            }
        }
        if (uri == null) {
            finish();
            return;
        }
        init(uri);

        Bundle b = getIntent().getExtras();

        boolean slideShow = (b != null)
                ? b.getBoolean("slideshow", false)
                : false;
        if (slideShow) {
            setMode(MODE_SLIDESHOW);
        } else {
            if (mFullScreenInNormalMode) {
                getWindow().addFlags(
                        WindowManager.LayoutParams.FLAG_FULLSCREEN);
            }
            if (mShowActionIcons) {
                mActionIconPanel.setVisibility(View.VISIBLE);
                mShutterButton.setVisibility(View.VISIBLE);
            }
        }

        setupZoomButtonController(findViewById(R.id.rootLayout));
        setupDismissOnScreenControlRunnable();

        mNextImageView = findViewById(R.id.next_image);
        mPrevImageView = findViewById(R.id.prev_image);
        mNextImageView.setOnClickListener(this);
        mPrevImageView.setOnClickListener(this);

        if (mShowActionIcons) {
            mNextImageView.setFocusable(true);
            mPrevImageView.setFocusable(true);
        }
    }

    private void setRequestedOrientation() {
        Intent intent = getIntent();
        if (intent.hasExtra(MediaStore.EXTRA_SCREEN_ORIENTATION)) {
            int orientation = intent.getIntExtra(
                    MediaStore.EXTRA_SCREEN_ORIENTATION,
                    ActivityInfo.SCREEN_ORIENTATION_UNSPECIFIED);
            if (orientation != getRequestedOrientation()) {
                setRequestedOrientation(orientation);
            }
        }
    }

    private Animation makeInAnimation(int id) {
        Animation inAnimation = AnimationUtils.loadAnimation(this, id);
        return inAnimation;
    }

    private Animation makeOutAnimation(int id) {
        Animation outAnimation = AnimationUtils.loadAnimation(this, id);
        return outAnimation;
    }

    void setMode(int mode) {
        if (mMode == mode) {
            return;
        }

        findViewById(R.id.slideShowContainer).setVisibility(
                mode == MODE_SLIDESHOW ? View.VISIBLE : View.GONE);
        findViewById(R.id.abs).setVisibility(mode == MODE_NORMAL
                ? View.VISIBLE : View.GONE);

        Window win = getWindow();
        mMode = mode;
        if (mode == MODE_SLIDESHOW) {
            win.addFlags(WindowManager.LayoutParams.FLAG_FULLSCREEN
                    | WindowManager.LayoutParams.FLAG_KEEP_SCREEN_ON);
            mImageView.clear();
            mActionIconPanel.setVisibility(View.GONE);
            mShutterButton.setVisibility(View.GONE);

            findViewById(R.id.slideShowContainer).getRootView().requestLayout();
<<<<<<< HEAD
=======

            // The preferences we want to read:
            //   mUseShuffleOrder
            //   mSlideShowLoop
            //   mAnimationIndex
            //   mSlideShowInterval

>>>>>>> 5e5aa7e1
            mUseShuffleOrder   = mPrefs.getBoolean(
                    "pref_gallery_slideshow_shuffle_key", false);
            mSlideShowLoop     = mPrefs.getBoolean(
                    "pref_gallery_slideshow_repeat_key", false);
            try {
                mAnimationIndex = Integer.parseInt(mPrefs.getString(
                        "pref_gallery_slideshow_transition_key", "0"));
            } catch (NumberFormatException ex) {
                Log.e(TAG, "couldn't parse preference: " + ex.toString());
                mAnimationIndex = 0;
            }
            try {
                mSlideShowInterval = Integer.parseInt(mPrefs.getString(
                        "pref_gallery_slideshow_interval_key", "3")) * 1000;
            } catch (NumberFormatException ex) {
                Log.e(TAG, "couldn't parse preference: " + ex.toString());
                mSlideShowInterval = 3000;
            }


            if (mUseShuffleOrder) {
                generateShuffleOrder();
            }
        } else {
            win.clearFlags(WindowManager.LayoutParams.FLAG_KEEP_SCREEN_ON);
            if (mFullScreenInNormalMode) {
                win.addFlags(WindowManager.LayoutParams.FLAG_FULLSCREEN);
            } else {
                win.clearFlags(WindowManager.LayoutParams.FLAG_FULLSCREEN);
            }

            if (mGetter != null) {
                mGetter.cancelCurrent();
            }

            if (mShowActionIcons) {
                mActionIconPanel.setVisibility(View.VISIBLE);
                mShutterButton.setVisibility(View.VISIBLE);
            }

            ImageViewTouchBase dst = mImageView;
            dst.mLastXTouchPos = -1;
            dst.mLastYTouchPos = -1;

            for (ImageViewTouchBase ivt : mSlideShowImageViews) {
                ivt.clear();
            }

            mShuffleOrder = null;

            // mGetter null is a proxy for being paused
            if (mGetter != null) {
                setImage(mCurrentPosition);
            }
        }
    }

    private void generateShuffleOrder() {
        if (mShuffleOrder == null
                || mShuffleOrder.length != mAllImages.getCount()) {
            mShuffleOrder = new int[mAllImages.getCount()];
        }

        for (int i = 0; i < mShuffleOrder.length; i++) {
            mShuffleOrder[i] = i;
        }

        for (int i = mShuffleOrder.length - 1; i > 0; i--) {
            int r = mRandom.nextInt(i);
            int tmp = mShuffleOrder[r];
            mShuffleOrder[r] = mShuffleOrder[i];
            mShuffleOrder[i] = tmp;
        }
    }

    private void loadNextImage(final int requestedPos, final long delay,
                               final boolean firstCall) {
        if (firstCall && mUseShuffleOrder) {
            generateShuffleOrder();
        }

        final long targetDisplayTime = System.currentTimeMillis() + delay;

        ImageGetterCallback cb = new ImageGetterCallback() {
            public void completed(boolean wasCanceled) {
            }

            public boolean wantsThumbnail(int pos, int offset) {
                return true;
            }

            public boolean wantsFullImage(int pos, int offset) {
                return false;
            }

            public int [] loadOrder() {
                return sOrder_slideshow;
            }

            public int fullImageSizeToUse(int pos, int offset) {
                return 480; // TODO compute this
            }

            public void imageLoaded(final int pos, final int offset,
                    final Bitmap bitmap, final boolean isThumb) {
                long timeRemaining = Math.max(0,
                        targetDisplayTime - System.currentTimeMillis());
                mHandler.postDelayedGetterCallback(new Runnable() {
                    public void run() {
                        if (mMode == MODE_NORMAL) {
                            return;
                        }

                        ImageViewTouchBase oldView =
                                mSlideShowImageViews[mSlideShowImageCurrent];

                        if (++mSlideShowImageCurrent
                                == mSlideShowImageViews.length) {
                            mSlideShowImageCurrent = 0;
                        }

                        ImageViewTouchBase newView =
                                mSlideShowImageViews[mSlideShowImageCurrent];
                        newView.setVisibility(View.VISIBLE);
                        newView.setImageBitmapResetBase(bitmap, true);
                        newView.bringToFront();

                        int animation = 0;

                        if (mAnimationIndex == -1) {
                            int n = mRandom.nextInt(
                                    mSlideShowInAnimation.length);
                            animation = n;
                        } else {
                            animation = mAnimationIndex;
                        }

                        Animation aIn = mSlideShowInAnimation[animation];
                        newView.startAnimation(aIn);
                        newView.setVisibility(View.VISIBLE);

                        Animation aOut = mSlideShowOutAnimation[animation];
                        oldView.setVisibility(View.INVISIBLE);
                        oldView.startAnimation(aOut);

                        mCurrentPosition = requestedPos;

                        if (mCurrentPosition == mLastSlideShowImage
                                && !firstCall) {
                            if (mSlideShowLoop) {
                                if (mUseShuffleOrder) {
                                    generateShuffleOrder();
                                }
                            } else {
                                setMode(MODE_NORMAL);
                                return;
                            }
                        }

                        loadNextImage(
                                (mCurrentPosition + 1) % mAllImages.getCount(),
                                mSlideShowInterval, false);
                    }
                }, timeRemaining);
            }
        };
        // Could be null if we're stopping a slide show in the course of pausing
        if (mGetter != null) {
            int pos = requestedPos;
            if (mShuffleOrder != null) {
                pos = mShuffleOrder[pos];
            }
            mGetter.setPosition(pos, cb);
        }
    }

    private void makeGetter() {
        mGetter = new ImageGetter(this);
    }

    private boolean desiredSortOrder() {
        String sortOrder = mPrefs.getString("pref_gallery_sort_key", null);
        boolean sortAscending = false;
        if (sortOrder != null) {
            sortAscending = sortOrder.equals("ascending");
        }
        if (mCameraReviewMode) {
            // Force left-arrow older pictures, right-arrow newer pictures.
            sortAscending = true;
        }
        return sortAscending;
    }

    private void init(Uri uri) {
        if (uri == null) {
            return;
        }

        mSortAscending = desiredSortOrder();
        int sort = mSortAscending
                ? ImageManager.SORT_ASCENDING
                : ImageManager.SORT_DESCENDING;
<<<<<<< HEAD
        mAllImages = ImageManager.makeImageList(uri, this, sort);
=======
        mAllImages = ImageManager.makeImageList(uri, getContentResolver(),
                sort);
>>>>>>> 5e5aa7e1

        uri = uri.buildUpon().query(null).build();
        // TODO smarter/faster here please
        for (int i = 0; i < mAllImages.getCount(); i++) {
            IImage image = mAllImages.getImageAt(i);
            if (image.fullSizeImageUri().equals(uri)) {
                mCurrentPosition = i;
                mLastSlideShowImage = mCurrentPosition;
                break;
            }
        }
    }

    private Uri getCurrentUri() {
        IImage image = mAllImages.getImageAt(mCurrentPosition);
        Uri uri = null;
        if (image != null){
            String bucket = null;
            uri = image.fullSizeImageUri();
            if (getIntent() != null && getIntent().getData() != null) {
                bucket = getIntent().getData().getQueryParameter("bucketId");
            }

            if (bucket != null) {
                uri = uri.buildUpon().appendQueryParameter("bucketId", bucket)
                        .build();
            }
        }
        return uri;
    }

    @Override
    public void onSaveInstanceState(Bundle b) {
        super.onSaveInstanceState(b);

        Uri uri = getCurrentUri();
        if (uri != null) {
            b.putString("uri", uri.toString());
        }

        if (mMode == MODE_SLIDESHOW) {
            b.putBoolean("slideshow", true);
        }
    }

    @Override
    public void onResume() {
        super.onResume();

        BitmapManager.instance().allowAllDecoding(false);

        init(mSavedUri);

        // normally this will never be zero but if one "backs" into this
        // activity after removing the sdcard it could be zero.  in that
        // case just "finish" since there's nothing useful that can happen.
        int count = mAllImages.getCount();
        if (count == 0) {
            finish();
        } else if (count <= mCurrentPosition) {
            mCurrentPosition = count - 1;
        }

        if (mGetter == null) {
            makeGetter();
        }

        if (mMode == MODE_SLIDESHOW) {
            loadNextImage(mCurrentPosition, 0, true);
        } else {  // MODE_NORMAL
            setImage(mCurrentPosition);
        }
    }

    @Override
    public void onPause() {
        super.onPause();
        BitmapManager.instance().cancelAllDecoding();

        mGetter.cancelCurrent();
        mGetter.stop();
        mGetter = null;
        setMode(MODE_NORMAL);

        // removing all callback in the message queue
        mHandler.removeAllGetterCallbacks();

        mSavedUri = getCurrentUri();

        mAllImages.deactivate();
        mDismissOnScreenControlsRunnable.run();
        if (mDismissOnScreenControlsRunnable != null) {
            mHandler.removeCallbacks(mDismissOnScreenControlsRunnable);
        }

        mImageView.clear();
        mCache.clear();

        for (ImageViewTouchBase iv : mSlideShowImageViews) {
            iv.clear();
        }
    }

    public void onClick(View v) {
        switch (v.getId()) {

        case R.id.shutter_button: {
            if (mCameraReviewMode) {
                finish();
            } else {
                MenuHelper.gotoStillImageCapture(this);
            }
        }
        break;

        case R.id.gallery: {
            MenuHelper.gotoCameraImageGallery(this);
        }
        break;

        case R.id.discard: {
            MenuHelper.deletePhoto(this, mDeletePhotoRunnable);
        }
        break;

        case R.id.share: {
            Uri u = mAllImages.getImageAt(mCurrentPosition).fullSizeImageUri();
            if (MenuHelper.isMMSUri(u)) {
                return;
            }
            Intent intent = new Intent();
            intent.setAction(Intent.ACTION_SEND);
            intent.setType("image/jpeg");
            intent.putExtra(Intent.EXTRA_STREAM, u);
            try {
                startActivity(Intent.createChooser(
                        intent, getText(R.string.sendImage)));
            } catch (android.content.ActivityNotFoundException ex) {
                Toast.makeText(this, R.string.no_way_to_share_image,
                        Toast.LENGTH_SHORT).show();
            }
        }
        break;

        case R.id.setas: {
            Uri u = mAllImages.getImageAt(mCurrentPosition).fullSizeImageUri();
            Intent intent = new Intent(Intent.ACTION_ATTACH_DATA, u);
            try {
                startActivity(Intent.createChooser(
                        intent, getText(R.string.setImage)));
            } catch (android.content.ActivityNotFoundException ex) {
                Toast.makeText(this, R.string.no_way_to_share_video,
                        Toast.LENGTH_SHORT).show();
            }
        }
        break;

        case R.id.next_image: {
            moveNextOrPrevious(1);
        }
        break;

        case R.id.prev_image: {
            moveNextOrPrevious(-1);
        }
        break;
        }
    }

    private void moveNextOrPrevious(int delta) {
        int nextImagePos = mCurrentPosition + delta;
        if ((0 <= nextImagePos) && (nextImagePos < mAllImages.getCount())) {
            setImage(nextImagePos);
        }
    }

    @Override
    protected void onActivityResult(int requestCode, int resultCode,
            Intent data) {
        switch (requestCode) {
            case MenuHelper.RESULT_COMMON_MENU_CROP:
                if (resultCode == RESULT_OK) {
                    // The CropImage activity passes back the Uri of the
                    // cropped image as the Action rather than the Data.
                    mSavedUri = Uri.parse(data.getAction());
                }
                break;
        }
    }

    static class LocalHandler extends Handler {
        private static final int IMAGE_GETTER_CALLBACK = 1;

        @Override
        public void handleMessage(Message message) {
            switch(message.what) {
                case IMAGE_GETTER_CALLBACK:
                    ((Runnable) message.obj).run();
                    break;
            }
        }

        public void postGetterCallback(Runnable callback) {
           postDelayedGetterCallback(callback, 0);
        }

        public void postDelayedGetterCallback(Runnable callback, long delay) {
            if (callback == null) {
                throw new NullPointerException();
            }
            Message message = Message.obtain();
            message.what = IMAGE_GETTER_CALLBACK;
            message.obj = callback;
            sendMessageDelayed(message, delay);
        }

        public void removeAllGetterCallbacks() {
            removeMessages(IMAGE_GETTER_CALLBACK);
        }
    }
}

class ImageViewTouch extends ImageViewTouchBase {
    private ViewImage mViewImage;
    private boolean mEnableTrackballScroll;

    public ImageViewTouch(Context context) {
        super(context);
        mViewImage = (ViewImage) context;
    }

    public ImageViewTouch(Context context, AttributeSet attrs) {
        super(context, attrs);
        mViewImage = (ViewImage) context;
    }

    public void setEnableTrackballScroll(boolean enable) {
        mEnableTrackballScroll = enable;
    }

    protected void postTranslateCenter(float dx, float dy) {
        super.postTranslate(dx, dy);
<<<<<<< HEAD
        center(true, true, false);
=======
        center(true, true);
>>>>>>> 5e5aa7e1
    }

    static final float PAN_RATE = 20;

    @Override
    public boolean onKeyDown(int keyCode, KeyEvent event) {
        // Don't respond to arrow keys if trackball scrolling is not enabled
        if (!mEnableTrackballScroll) {
            if ((keyCode >= KeyEvent.KEYCODE_DPAD_UP)
                    && (keyCode <= KeyEvent.KEYCODE_DPAD_RIGHT)) {
                return super.onKeyDown(keyCode, event);
            }
        }

        int current = mViewImage.mCurrentPosition;

        int nextImagePos = -2; // default no next image
        try {
            switch (keyCode) {
                case KeyEvent.KEYCODE_DPAD_CENTER: {
                    if (mViewImage.isPickIntent()) {
                        IImage img = mViewImage.mAllImages
                                .getImageAt(mViewImage.mCurrentPosition);
                        mViewImage.setResult(ViewImage.RESULT_OK,
                                 new Intent().setData(img.fullSizeImageUri()));
                        mViewImage.finish();
                    }
                    break;
                }
                case KeyEvent.KEYCODE_DPAD_LEFT: {
                    int maxOffset = (current == 0) ? 0 : ViewImage.HYSTERESIS;
                    if (getScale() <= 1F
                            || isShiftedToNextImage(true, maxOffset)) {
                        nextImagePos = current - 1;
                    } else {
                        panBy(PAN_RATE, 0);
<<<<<<< HEAD
                        center(true, false, true);
=======
                        center(true, false);
>>>>>>> 5e5aa7e1
                    }
                    return true;
                }
                case KeyEvent.KEYCODE_DPAD_RIGHT: {
                    int maxOffset =
                            (current == mViewImage.mAllImages.getCount() - 1)
                            ? 0
                            : ViewImage.HYSTERESIS;
                    if (getScale() <= 1F
                            || isShiftedToNextImage(false, maxOffset)) {
                        nextImagePos = current + 1;
                    } else {
                        panBy(-PAN_RATE, 0);
<<<<<<< HEAD
                        center(true, false, true);
=======
                        center(true, false);
>>>>>>> 5e5aa7e1
                    }
                    return true;
                }
                case KeyEvent.KEYCODE_DPAD_UP: {
                    panBy(0, PAN_RATE);
<<<<<<< HEAD
                    center(true, false, false);
=======
                    center(false, true);
>>>>>>> 5e5aa7e1
                    return true;
                }
                case KeyEvent.KEYCODE_DPAD_DOWN: {
                    panBy(0, -PAN_RATE);
<<<<<<< HEAD
                    center(true, false, false);
=======
                    center(false, true);
>>>>>>> 5e5aa7e1
                    return true;
                }
                case KeyEvent.KEYCODE_DEL:
                    MenuHelper.deletePhoto(
                            mViewImage, mViewImage.mDeletePhotoRunnable);
                    break;
            }
        } finally {
            if (nextImagePos >= 0
                    && nextImagePos < mViewImage.mAllImages.getCount()) {
                synchronized (mViewImage) {
                    mViewImage.setMode(ViewImage.MODE_NORMAL);
                    mViewImage.setImage(nextImagePos);
                }
           } else if (nextImagePos != -2) {
<<<<<<< HEAD
               center(true, true, false);
=======
               center(true, true);
>>>>>>> 5e5aa7e1
           }
        }

        return super.onKeyDown(keyCode, event);
    }

    protected boolean isShiftedToNextImage(boolean left, int maxOffset) {
        boolean retval;
        Bitmap bitmap = mBitmapDisplayed;
        Matrix m = getImageViewMatrix();
        if (left) {
            float [] t1 = new float[] { 0, 0 };
            m.mapPoints(t1);
            retval = t1[0] > maxOffset;
        } else {
            int width = bitmap != null ? bitmap.getWidth() : getWidth();
            float [] t1 = new float[] { width, 0 };
            m.mapPoints(t1);
            retval = t1[0] + maxOffset < getWidth();
        }
        return retval;
    }
}

/*
 * Here's the loading strategy.  For any given image, load the thumbnail
 * into memory and post a callback to display the resulting bitmap.
 *
 * Then proceed to load the full image bitmap.   Three things can
 * happen at this point:
 *
 * 1.  the image fails to load because the UI thread decided
 * to move on to a different image.  This "cancellation" happens
 * by virtue of the UI thread closing the stream containing the
 * image being decoded.  BitmapFactory.decodeStream returns null
 * in this case.
 *
 * 2.  the image loaded successfully.  At that point we post
 * a callback to the UI thread to actually show the bitmap.
 *
 * 3.  when the post runs it checks to see if the image that was
 * loaded is still the one we want.  The UI may have moved on
 * to some other image and if so we just drop the newly loaded
 * bitmap on the floor.
 */

interface ImageGetterCallback {
    public void imageLoaded(int pos, int offset, Bitmap bitmap,
                            boolean isThumb);
    public boolean wantsThumbnail(int pos, int offset);
    public boolean wantsFullImage(int pos, int offset);
    public int fullImageSizeToUse(int pos, int offset);
    public void completed(boolean wasCanceled);
    public int [] loadOrder();
}

class ImageGetter {

    @SuppressWarnings("unused")
    private static final String TAG = "ImageGetter";

    // The thread which does the work.
    private Thread mGetterThread;

    // The base position that's being retrieved.  The actual images retrieved
    // are this base plus each of the offets.
    private int mCurrentPosition = -1;

    // The callback to invoke for each image.
    private ImageGetterCallback mCB;

    // This is the loader cancelable that gets set while we're loading an image.
    // If we change position we can cancel the current load using this.
    private ICancelable<Bitmap> mLoad;

    // True if we're canceling the current load.
    private boolean mCancelCurrent = false;

    // True when the therad should exit.
    private boolean mDone = false;

    // True when the loader thread is waiting for work.
    private boolean mReady = false;

    // The ViewImage this ImageGetter belongs to
    ViewImage mViewImage;

    void cancelCurrent() {
        synchronized (this) {
            if (!mReady) {
                mCancelCurrent = true;
                ICancelable<Bitmap> load = mLoad;
                if (load != null) {
                    load.cancel();
                }
                mCancelCurrent = false;
            }
        }
    }

    private class ImageGetterRunnable implements Runnable {
        private Runnable callback(final int position, final int offset,
                                  final boolean isThumb, final Bitmap bitmap) {
            return new Runnable() {
                public void run() {
                    // check for inflight callbacks that aren't applicable
                    // any longer before delivering them
                    if (!isCanceled() && position == mCurrentPosition) {
                        mCB.imageLoaded(position, offset, bitmap, isThumb);
                    } else if (bitmap != null) {
                        bitmap.recycle();
                    }
                }
            };
        }

        private Runnable completedCallback(final boolean wasCanceled) {
            return new Runnable() {
                public void run() {
                    mCB.completed(wasCanceled);
                }
            };
        }

        public void run() {
            int lastPosition = -1;
            while (!mDone) {
                synchronized (ImageGetter.this) {
                    mReady = true;
                    ImageGetter.this.notify();

                    if (mCurrentPosition == -1
                            || lastPosition == mCurrentPosition) {
                        try {
                            ImageGetter.this.wait();
                        } catch (InterruptedException ex) {
                            continue;
                        }
                    }

                    lastPosition = mCurrentPosition;
                    mReady = false;
                }

                if (lastPosition != -1) {
                    int imageCount = mViewImage.mAllImages.getCount();

                    int [] order = mCB.loadOrder();
                    for (int i = 0; i < order.length; i++) {
                        int offset = order[i];
                        int imageNumber = lastPosition + offset;
                        if (imageNumber >= 0 && imageNumber < imageCount) {
                            IImage image = mViewImage.mAllImages
                                    .getImageAt(lastPosition + offset);
                            if (image == null || isCanceled()) {
                                break;
                            }
                            if (mCB.wantsThumbnail(lastPosition, offset)) {
                                Bitmap b = image.thumbBitmap();
                                mViewImage.mHandler.postGetterCallback(
                                        callback(lastPosition, offset,
                                        true, b));
                            }
                        }
                    }

                    for (int i = 0; i < order.length; i++) {
                        int offset = order[i];
                        int imageNumber = lastPosition + offset;
                        if (imageNumber >= 0 && imageNumber < imageCount) {
                            IImage image = mViewImage.mAllImages
                                    .getImageAt(lastPosition + offset);
                            if (mCB.wantsFullImage(lastPosition, offset)) {
                                int sizeToUse = mCB.fullImageSizeToUse(
                                        lastPosition, offset);
                                if (image != null && !isCanceled()) {
                                    mLoad = image.fullSizeBitmapCancelable(
                                            sizeToUse);
                                }
                                if (mLoad != null) {
                                    // The return value could be null if the
                                    // bitmap is too big, or we cancelled it.
                                    Bitmap b = mLoad.get();
                                    mLoad = null;
                                    if (b != null) {
                                        if (isCanceled()) {
                                            b.recycle();
                                        } else {
                                            Runnable cb = callback(
                                                    lastPosition, offset,
                                                    false, b);
                                            mViewImage.mHandler
                                                    .postGetterCallback(cb);
                                        }
                                    }
                                }
                            }
                        }
                    }
                    mViewImage.mHandler.postGetterCallback(
                            completedCallback(isCanceled()));
                }
            }
        }
    }

    public ImageGetter(ViewImage viewImage) {
        mViewImage = viewImage;
        mGetterThread = new Thread(new ImageGetterRunnable());
        mGetterThread.setName("ImageGettter");
        BitmapManager.instance().allowThreadDecoding(mGetterThread);
        mGetterThread.start();
    }

    private boolean isCanceled() {
        synchronized (this) {
            return mCancelCurrent;
        }
    }

    public void setPosition(int position, ImageGetterCallback cb) {
        synchronized (this) {
            if (!mReady) {
                try {
                    mCancelCurrent = true;
                    // if the thread is waiting before loading the full size
                    // image then this will free it up
                    BitmapManager.instance()
                            .cancelThreadDecoding(mGetterThread);
                    ImageGetter.this.notify();
                    ImageGetter.this.wait();
                    BitmapManager.instance()
                            .allowThreadDecoding(mGetterThread);
                    mCancelCurrent = false;
                } catch (InterruptedException ex) {
                    // not sure what to do here
                }
            }
        }

        mCurrentPosition = position;
        mCB = cb;

        synchronized (this) {
            ImageGetter.this.notify();
        }
    }

    public void stop() {
        synchronized (this) {
            mDone = true;
            ImageGetter.this.notify();
        }
        try {
            mGetterThread.join();
        } catch (InterruptedException ex) {
            // Ignore the exception
        }
    }
}

// This is a cache for Bitmap displayed in ViewImage (normal mode, thumb only).
class BitmapCache implements ImageViewTouchBase.Recycler {
    public static class Entry {
        int mPos;
        Bitmap mBitmap;
        public Entry() {
            clear();
        }
        public void clear() {
            mPos = -1;
            mBitmap = null;
        }
    }

    private Entry[] mCache;

    public BitmapCache(int size) {
        mCache = new Entry[size];
        for (int i = 0; i < mCache.length; i++) {
            mCache[i] = new Entry();
        }
    }

    // Given the position, find the associated entry. Returns null if there is
    // no such entry.
    private Entry findEntry(int pos) {
        for (Entry e : mCache) {
            if (pos == e.mPos) {
                return e;
            }
        }
        return null;
    }

    // Returns the thumb bitmap if we have it, otherwise return null.
    public synchronized Bitmap getBitmap(int pos) {
        Entry e = findEntry(pos);
        if (e != null) {
            return e.mBitmap;
        }
        return null;
    }

    public synchronized void put(int pos, Bitmap bitmap) {
        // First see if we already have this entry.
        if (findEntry(pos) != null) {
            return;
        }

        // Find the best entry we should replace.
        // See if there is any empty entry.
        // Otherwise assuming sequential access, kick out the entry with the
        // greatest distance.
        Entry best = null;
        int maxDist = -1;
        for (Entry e : mCache) {
            if (e.mPos == -1) {
                best = e;
                break;
            } else {
                int dist = Math.abs(pos - e.mPos);
                if (dist > maxDist) {
                    maxDist = dist;
                    best = e;
                }
            }
        }

        // Recycle the image being kicked out.
        // This only works because our current usage is sequential, so we
        // do not happen to recycle the image being displayed.
        if (best.mBitmap != null) {
            best.mBitmap.recycle();
        }

        best.mPos = pos;
        best.mBitmap = bitmap;
    }

    // Recycle all bitmaps in the cache and clear the cache.
    public synchronized void clear() {
        for (Entry e : mCache) {
            if (e.mBitmap != null) {
                e.mBitmap.recycle();
            }
            e.clear();
        }
    }

    // Returns whether the bitmap is in the cache.
    public synchronized boolean hasBitmap(int pos) {
        Entry e = findEntry(pos);
        return (e != null);
    }

    // Recycle the bitmap if it's not in the cache.
    // The input must be non-null.
    public synchronized void recycle(Bitmap b) {
        for (Entry e : mCache) {
            if (e.mPos != -1) {
                if (e.mBitmap == b) {
                    return;
                }
            }
        }
        b.recycle();
    }
}<|MERGE_RESOLUTION|>--- conflicted
+++ resolved
@@ -646,8 +646,6 @@
             mShutterButton.setVisibility(View.GONE);
 
             findViewById(R.id.slideShowContainer).getRootView().requestLayout();
-<<<<<<< HEAD
-=======
 
             // The preferences we want to read:
             //   mUseShuffleOrder
@@ -655,7 +653,6 @@
             //   mAnimationIndex
             //   mSlideShowInterval
 
->>>>>>> 5e5aa7e1
             mUseShuffleOrder   = mPrefs.getBoolean(
                     "pref_gallery_slideshow_shuffle_key", false);
             mSlideShowLoop     = mPrefs.getBoolean(
@@ -858,12 +855,8 @@
         int sort = mSortAscending
                 ? ImageManager.SORT_ASCENDING
                 : ImageManager.SORT_DESCENDING;
-<<<<<<< HEAD
-        mAllImages = ImageManager.makeImageList(uri, this, sort);
-=======
         mAllImages = ImageManager.makeImageList(uri, getContentResolver(),
                 sort);
->>>>>>> 5e5aa7e1
 
         uri = uri.buildUpon().query(null).build();
         // TODO smarter/faster here please
@@ -1106,11 +1099,7 @@
 
     protected void postTranslateCenter(float dx, float dy) {
         super.postTranslate(dx, dy);
-<<<<<<< HEAD
-        center(true, true, false);
-=======
         center(true, true);
->>>>>>> 5e5aa7e1
     }
 
     static final float PAN_RATE = 20;
@@ -1147,11 +1136,7 @@
                         nextImagePos = current - 1;
                     } else {
                         panBy(PAN_RATE, 0);
-<<<<<<< HEAD
-                        center(true, false, true);
-=======
                         center(true, false);
->>>>>>> 5e5aa7e1
                     }
                     return true;
                 }
@@ -1165,30 +1150,18 @@
                         nextImagePos = current + 1;
                     } else {
                         panBy(-PAN_RATE, 0);
-<<<<<<< HEAD
-                        center(true, false, true);
-=======
                         center(true, false);
->>>>>>> 5e5aa7e1
                     }
                     return true;
                 }
                 case KeyEvent.KEYCODE_DPAD_UP: {
                     panBy(0, PAN_RATE);
-<<<<<<< HEAD
-                    center(true, false, false);
-=======
                     center(false, true);
->>>>>>> 5e5aa7e1
                     return true;
                 }
                 case KeyEvent.KEYCODE_DPAD_DOWN: {
                     panBy(0, -PAN_RATE);
-<<<<<<< HEAD
-                    center(true, false, false);
-=======
                     center(false, true);
->>>>>>> 5e5aa7e1
                     return true;
                 }
                 case KeyEvent.KEYCODE_DEL:
@@ -1204,11 +1177,7 @@
                     mViewImage.setImage(nextImagePos);
                 }
            } else if (nextImagePos != -2) {
-<<<<<<< HEAD
-               center(true, true, false);
-=======
                center(true, true);
->>>>>>> 5e5aa7e1
            }
         }
 
