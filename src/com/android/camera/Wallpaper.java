--- conflicted
+++ resolved
@@ -195,14 +195,6 @@
                                    + "Couldn't get bitmap for path "
                                    + mTempFilePath);
                 } else {
-<<<<<<< HEAD
-                    if (android.util.Config.LOGV) {
-                        Log.v(LOG_TAG, "bitmap size is "
-                                       + bitmap.getWidth()
-                                       + " / " + bitmap.getHeight());
-                    }
-=======
->>>>>>> 5e5aa7e1
                     mHandler.sendEmptyMessage(SHOW_PROGRESS);
                     new SetWallpaperThread(bitmap, mHandler,
                                            this, tempFile).start();
