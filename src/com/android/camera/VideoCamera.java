--- conflicted
+++ resolved
@@ -30,10 +30,6 @@
 import android.database.Cursor;
 import android.graphics.Bitmap;
 import android.graphics.drawable.Drawable;
-<<<<<<< HEAD
-import android.location.LocationManager;
-=======
->>>>>>> 5e5aa7e1
 import android.media.MediaRecorder;
 import android.net.Uri;
 import android.os.Bundle;
@@ -108,11 +104,7 @@
 
     private boolean mIsVideoCaptureIntent;
     // mLastPictureButton and mThumbController
-<<<<<<< HEAD
-    // are non-null only if isVideoCaptureIntent() is true;
-=======
     // are non-null only if mIsVideoCaptureIntent is true.
->>>>>>> 5e5aa7e1
     private ImageView mLastPictureButton;
     private ThumbnailController mThumbController;
 
@@ -138,11 +130,6 @@
     boolean mPausing = false;
 
     private ContentResolver mContentResolver;
-<<<<<<< HEAD
-
-    int mCurrentZoomIndex = 0;
-=======
->>>>>>> 5e5aa7e1
 
     private ShutterButton mShutterButton;
     private TextView mRecordingTimeView;
@@ -210,12 +197,6 @@
     public void onCreate(Bundle icicle) {
         super.onCreate(icicle);
 
-<<<<<<< HEAD
-        mLocationManager = (LocationManager) getSystemService(
-                Context.LOCATION_SERVICE);
-
-=======
->>>>>>> 5e5aa7e1
         mPreferences = PreferenceManager.getDefaultSharedPreferences(this);
         mContentResolver = getContentResolver();
 
@@ -1131,12 +1112,7 @@
     }
 
     private void updateLastVideo() {
-<<<<<<< HEAD
-        IImageList list = ImageManager.instance().allImages(
-            this,
-=======
         IImageList list = ImageManager.allImages(
->>>>>>> 5e5aa7e1
             mContentResolver,
             dataLocation(),
             ImageManager.INCLUDE_VIDEOS,
@@ -1151,7 +1127,6 @@
             mThumbController.setData(null, null);
         }
         list.deactivate();
-<<<<<<< HEAD
     }
 
     private static final String[] DATA_PATH_PROJECTION = new String[] {
@@ -1172,27 +1147,6 @@
             if (c != null) {
                 c.close();
             }
-=======
-    }
-
-    private static final String[] DATA_PATH_PROJECTION = new String[] {
-        "_data"
-    };
-
-    private String getDataPath(Uri uri) {
-        Cursor c = null;
-        try {
-            c = mContentResolver.query(uri, DATA_PATH_PROJECTION, null, null,
-                    null);
-            if (c != null && c.moveToFirst()) {
-                return c.getString(0);
-            } else {
-                return null;
-            }
-        } finally {
-            if (c != null) {
-                c.close();
-            }
         }
     }
 
@@ -1221,7 +1175,6 @@
         String secondsString = Long.toString(remainderSeconds);
         if (secondsString.length() < 2) {
             secondsString = "0" + secondsString;
->>>>>>> 5e5aa7e1
         }
         String minutesString = Long.toString(remainderMinutes);
         if (minutesString.length() < 2) {
@@ -1260,68 +1213,4 @@
         mVideoPreview.invalidate();
         mHandler.sendEmptyMessageDelayed(UPDATE_RECORD_TIME, 1000);
     }
-
-    private void updateRecordingTime() {
-        if (!mMediaRecorderRecording) {
-            return;
-        }
-        long now = SystemClock.uptimeMillis();
-        long delta = now - mRecordingStartTime;
-
-        // Starting a minute before reaching the max duration
-        // limit, we'll countdown the remaining time instead.
-        boolean countdownRemainingTime =
-            (delta >= MAX_RECORDING_DURATION_MS - 60000);
-
-        if (countdownRemainingTime) {
-            delta = Math.max(0, MAX_RECORDING_DURATION_MS - delta);
-        }
-
-        long seconds = (delta + 500) / 1000;  // round to nearest
-        long minutes = seconds / 60;
-        long hours = minutes / 60;
-        long remainderMinutes = minutes - (hours * 60);
-        long remainderSeconds = seconds - (minutes * 60);
-
-        String secondsString = Long.toString(remainderSeconds);
-        if (secondsString.length() < 2) {
-            secondsString = "0" + secondsString;
-        }
-        String minutesString = Long.toString(remainderMinutes);
-        if (minutesString.length() < 2) {
-            minutesString = "0" + minutesString;
-        }
-        String text = minutesString + ":" + secondsString;
-        if (hours > 0) {
-            String hoursString = Long.toString(hours);
-            if (hoursString.length() < 2) {
-                hoursString = "0" + hoursString;
-            }
-            text = hoursString + ":" + text;
-        }
-        mRecordingTimeView.setText(text);
-
-        if (mRecordingTimeCountsDown != countdownRemainingTime) {
-            // Avoid setting the color on every update, do it only
-            // when it needs changing.
-
-            mRecordingTimeCountsDown = countdownRemainingTime;
-
-            int color = getResources().getColor(
-                    countdownRemainingTime
-                    ? R.color.recording_time_remaining_text
-                    : R.color.recording_time_elapsed_text);
-
-            mRecordingTimeView.setTextColor(color);
-        }
-
-        // Work around a limitation of the T-Mobile G1: The T-Mobile
-        // hardware blitter can't pixel-accurately scale and clip at the
-        // same time, and the SurfaceFlinger doesn't attempt to work around
-        // this limitation. In order to avoid visual corruption we must
-        // manually refresh the entire surface view when changing any
-        // overlapping view's contents.
-        mVideoPreview.invalidate();
-        mHandler.sendEmptyMessageDelayed(UPDATE_RECORD_TIME, 1000);
-    }
 }