/*
 * Copyright (C) 2008 The Android Open Source Project
 *
 * Licensed under the Apache License, Version 2.0 (the "License");
 * you may not use this file except in compliance with the License.
 * You may obtain a copy of the License at
 *
 *      http://www.apache.org/licenses/LICENSE-2.0
 *
 * Unless required by applicable law or agreed to in writing, software
 * distributed under the License is distributed on an "AS IS" BASIS,
 * WITHOUT WARRANTIES OR CONDITIONS OF ANY KIND, either express or implied.
 * See the License for the specific language governing permissions and
 * limitations under the License.
 */

package com.android.camera;

import com.android.camera.gallery.IImage;

import android.app.Activity;
import android.app.AlertDialog;
import android.content.ActivityNotFoundException;
import android.content.DialogInterface;
import android.content.Intent;
import android.media.MediaMetadataRetriever;
import android.net.Uri;
import android.os.Environment;
import android.os.Handler;
import android.os.StatFs;
import android.provider.MediaStore;
import android.provider.MediaStore.Images;
import android.text.format.Formatter;
<<<<<<< HEAD
import android.util.Config;
=======
>>>>>>> 5e5aa7e1
import android.util.Log;
import android.view.Menu;
import android.view.MenuItem;
import android.view.SubMenu;
import android.view.View;
import android.view.MenuItem.OnMenuItemClickListener;
import android.widget.ImageView;
import android.widget.TextView;
import android.widget.Toast;

import java.io.Closeable;
import java.text.SimpleDateFormat;
import java.util.ArrayList;
import java.util.Date;

public class MenuHelper {
    private static final String TAG = "MenuHelper";

    public static final int GENERIC_ITEM      = 1;
    public static final int IMAGE_SAVING_ITEM = 2;
    public static final int VIDEO_SAVING_ITEM = 3;
    public static final int IMAGE_MODE_ITEM   = 4;
    public static final int VIDEO_MODE_ITEM   = 5;
    public static final int MENU_ITEM_MAX     = 5;

    public static final int INCLUDE_ALL           = 0xFFFFFFFF;
    public static final int INCLUDE_VIEWPLAY_MENU = (1 << 0);
    public static final int INCLUDE_SHARE_MENU    = (1 << 1);
    public static final int INCLUDE_SET_MENU      = (1 << 2);
    public static final int INCLUDE_CROP_MENU     = (1 << 3);
    public static final int INCLUDE_DELETE_MENU   = (1 << 4);
    public static final int INCLUDE_ROTATE_MENU   = (1 << 5);
    public static final int INCLUDE_DETAILS_MENU  = (1 << 6);

    public static final int MENU_SWITCH_CAMERA_MODE = 0;
    public static final int MENU_CAPTURE_PICTURE = 1;
    public static final int MENU_CAPTURE_VIDEO = 2;
    public static final int MENU_IMAGE_SHARE = 10;
    public static final int MENU_IMAGE_SET = 14;
    public static final int MENU_IMAGE_SET_WALLPAPER = 15;
    public static final int MENU_IMAGE_CROP = 18;
    public static final int MENU_IMAGE_ROTATE = 19;
    public static final int MENU_IMAGE_ROTATE_LEFT = 20;
    public static final int MENU_IMAGE_ROTATE_RIGHT = 21;
    public static final int MENU_IMAGE_TOSS = 22;
    public static final int MENU_VIDEO_PLAY = 23;
    public static final int MENU_VIDEO_SHARE = 24;

    private static final long SHARE_FILE_LENGTH_LIMIT = 3L * 1024L * 1024L;

    public static final int NO_STORAGE_ERROR = -1;
    public static final int CANNOT_STAT_ERROR = -2;

    /** Activity result code used to report crop results.
     */
    public static final int RESULT_COMMON_MENU_CROP = 490;

    public interface MenuItemsResult {
        public void gettingReadyToOpen(Menu menu, IImage image);
        public void aboutToCall(MenuItem item, IImage image);
    }

    public interface MenuInvoker {
        public void run(MenuCallback r);
    }

    public interface MenuCallback {
        public void run(Uri uri, IImage image);
    }

    public static void closeSilently(Closeable c) {
        if (c != null) {
            try {
                c.close();
            } catch (Throwable e) {
                // ignore
            }
        }
    }

    public static long getImageFileSize(IImage image) {
        java.io.InputStream data = image.fullSizeImageData();
        if (data == null) return -1;
        try {
            return data.available();
        } catch (java.io.IOException ex) {
            return -1;
        } finally {
            closeSilently(data);
        }
    }

    // This is a hack before we find a solution to pass a permission to other
    // applications. See bug #1735149.
    // Checks if the URI starts with "content://mms".
    public static boolean isMMSUri(Uri uri) {
        return (uri != null) &&
               uri.getScheme().equals("content") &&
               uri.getAuthority().equals("mms");
    }

    public static void enableShareMenuItem(Menu menu, boolean enabled) {
        MenuItem item = menu.findItem(MENU_IMAGE_SHARE);
        if (item != null) {
            item.setVisible(enabled);
            item.setEnabled(enabled);
        }
    }

    // Called when "Details" is clicked.
    // Displays detailed information about the image/video.
    private static boolean onDetailsClicked(MenuInvoker onInvoke,
                                           final Handler handler,
                                           final Activity activity,
                                           final boolean isImage) {
        onInvoke.run(new MenuCallback() {
            public void run(Uri u, IImage image) {
                if (image == null) {
                    return;
                }

                final AlertDialog.Builder builder = new AlertDialog.Builder(activity);

                final View d = View.inflate(activity, R.layout.detailsview,
                        null);

                ImageView imageView = (ImageView) d.findViewById(
                        R.id.details_thumbnail_image);
                imageView.setImageBitmap(image.miniThumbBitmap());

                TextView textView = (TextView) d.findViewById(
                        R.id.details_image_title);
                textView.setText(image.getDisplayName());

                long length = getImageFileSize(image);
                String lengthString = length < 0
                        ? ""
                        : Formatter.formatFileSize(activity, length);
                ((TextView) d
                    .findViewById(R.id.details_file_size_value))
                    .setText(lengthString);

                int dimensionWidth = 0;
                int dimensionHeight = 0;
                if (isImage) {
                    dimensionWidth = image.getWidth();
                    dimensionHeight = image.getHeight();
                    d.findViewById(R.id.details_duration_row)
                            .setVisibility(View.GONE);
                    d.findViewById(R.id.details_frame_rate_row)
                            .setVisibility(View.GONE);
                    d.findViewById(R.id.details_bit_rate_row)
                            .setVisibility(View.GONE);
                    d.findViewById(R.id.details_format_row)
                            .setVisibility(View.GONE);
                    d.findViewById(R.id.details_codec_row)
                            .setVisibility(View.GONE);
                } else {
                    MediaMetadataRetriever retriever
                            = new MediaMetadataRetriever();
                    try {
                        retriever.setMode(MediaMetadataRetriever
                                .MODE_GET_METADATA_ONLY);
                        retriever.setDataSource(image.getDataPath());
                        try {
                            dimensionWidth = Integer.parseInt(
                                    retriever.extractMetadata(
                                    MediaMetadataRetriever
                                    .METADATA_KEY_VIDEO_WIDTH));
                            dimensionHeight = Integer.parseInt(
                                    retriever.extractMetadata(
                                    MediaMetadataRetriever
                                    .METADATA_KEY_VIDEO_HEIGHT));
                        } catch (NumberFormatException e) {
                            dimensionWidth = 0;
                            dimensionHeight = 0;
                        }

                        try {
                            int durationMs = Integer.parseInt(
                                    retriever.extractMetadata(
                                    MediaMetadataRetriever
                                    .METADATA_KEY_DURATION));
                            String durationValue = formatDuration(
                                    activity, durationMs);
                            ((TextView) d.findViewById(
                                R.id.details_duration_value))
                                .setText(durationValue);
                        } catch (NumberFormatException e) {
                            d.findViewById(
                                    R.id.details_frame_rate_row)
                                    .setVisibility(View.GONE);
                        }

                        try {
                            String frameRate = String.format(
                                    activity.getString(R.string.details_fps),
                                    Integer.parseInt(
                                            retriever.extractMetadata(
                                            MediaMetadataRetriever
                                            .METADATA_KEY_FRAME_RATE)));
                            ((TextView) d.findViewById(
                                R.id.details_frame_rate_value))
                                .setText(frameRate);
                        } catch (NumberFormatException e) {
                            d.findViewById(
                                    R.id.details_frame_rate_row)
                                    .setVisibility(View.GONE);
                        }

                        try {
                            long bitRate = Long.parseLong(
                                    retriever.extractMetadata(
                                    MediaMetadataRetriever
                                    .METADATA_KEY_BIT_RATE));
                            String bps;
                            if (bitRate < 1000000) {
                                bps = String.format(
                                        activity.getString(
                                        R.string.details_kbps),
                                        bitRate / 1000);
                            } else {
                                bps = String.format(
                                        activity.getString(
                                        R.string.details_mbps),
                                        (bitRate) / 1000000.0);
                            }
                            ((TextView) d.findViewById(
                                    R.id.details_bit_rate_value))
                                    .setText(bps);
                        } catch (NumberFormatException e) {
                            d.findViewById(R.id.details_bit_rate_row)
                                    .setVisibility(View.GONE);
                        }

                        String format = retriever.extractMetadata(
                                MediaMetadataRetriever
                                .METADATA_KEY_VIDEO_FORMAT);
                        ((TextView) d.findViewById(
                                R.id.details_format_value))
                                .setText(format);

                        String codec = retriever.extractMetadata(
                                MediaMetadataRetriever.METADATA_KEY_CODEC);

                        if (codec == null) {
                            d.findViewById(R.id.details_codec_row).
                                    setVisibility(View.GONE);
                        } else {
                            ((TextView) d.findViewById(
                                    R.id.details_codec_value))
                                    .setText(codec);
                        }
                    } catch (RuntimeException ex) {
                        // Assume this is a corrupt video file.
                    } finally {
                        try {
                            retriever.release();
                        } catch (RuntimeException ex) {
                            // Ignore failures while cleaning up.
                        }
                    }
                }

                String dimensionsString = String.format(
                        activity.getString(R.string.details_dimension_x),
                        dimensionWidth, dimensionHeight);
                ((TextView) d
                    .findViewById(R.id.details_resolution_value))
                    .setText(dimensionsString);

                String dateString = "";
                long dateTaken = image.getDateTaken();
                if (dateTaken != 0) {
                    Date date = new Date(image.getDateTaken());
                    SimpleDateFormat dateFormat = new SimpleDateFormat();
                    dateString = dateFormat.format(date);

                    ((TextView) d
                            .findViewById(R.id.details_date_taken_value))
                            .setText(dateString);
                } else {
                    d.findViewById(R.id.details_date_taken_row)
                            .setVisibility(View.GONE);
                }

                builder.setNeutralButton(R.string.details_ok,
                        new DialogInterface.OnClickListener() {
                            public void onClick(DialogInterface dialog,
                                    int which) {
                                dialog.dismiss();
                            }
                        });

                handler.post(
                        new Runnable() {
                            public void run() {
                                builder.setIcon(android.R.drawable.ic_dialog_info)
                                        .setTitle(R.string.details_panel_title)
                                        .setView(d)
                                        .show();
                            }
                        });
            }
        });
        return true;
    }

    // Called when "Rotate left" or "Rotate right" is clicked.
    private static boolean onRotateClicked(MenuInvoker onInvoke,
            final int degree) {
        onInvoke.run(new MenuCallback() {
            public void run(Uri u, IImage image) {
                if (image == null || image.isReadonly()) {
                    return;
                }
                image.rotateImageBy(degree);
            }
        });
        return true;
    }

    // Called when "Crop" is clicked.
    private static boolean onCropClicked(MenuInvoker onInvoke,
                                         final Activity activity) {
        onInvoke.run(new MenuCallback() {
            public void run(Uri u, IImage image) {
                if (u == null) {
                    return;
                }

                Intent cropIntent = new Intent();
                cropIntent.setClass(activity, CropImage.class);
                cropIntent.setData(u);
                activity.startActivityForResult(cropIntent,
                        RESULT_COMMON_MENU_CROP);
            }
        });
        return true;
    }

    // Called when "Set as" is clicked.
    private static boolean onSetAsClicked(MenuInvoker onInvoke,
                                          final Activity activity) {
        onInvoke.run(new MenuCallback() {
            public void run(Uri u, IImage image) {
                if (u == null || image == null) {
                    return;
                }

                Intent intent = new Intent(Intent.ACTION_ATTACH_DATA);
                intent.setDataAndType(u, image.getMimeType());
                intent.putExtra("mimeType", image.getMimeType());
                activity.startActivity(Intent.createChooser(intent,
                        activity.getText(R.string.setImage)));
            }
        });
        return true;
    }

    // Called when "Share" is clicked.
    private static boolean onImageShareClicked(MenuInvoker onInvoke,
            final Activity activity, final boolean isImage) {
        onInvoke.run(new MenuCallback() {
            public void run(Uri u, IImage image) {
                if (image == null) return;
                if (!isImage && getImageFileSize(image)
                        > SHARE_FILE_LENGTH_LIMIT) {
                    Toast.makeText(activity,
                            R.string.too_large_to_attach,
                            Toast.LENGTH_LONG).show();
                    return;
                }

                Intent intent = new Intent();
                intent.setAction(Intent.ACTION_SEND);
                String mimeType = image.getMimeType();
                intent.setType(mimeType);
                intent.putExtra(Intent.EXTRA_STREAM, u);
                boolean isImage = ImageManager.isImageMimeType(mimeType);
                try {
                    activity.startActivity(Intent.createChooser(intent,
                            activity.getText(isImage
                            ? R.string.sendImage
                            : R.string.sendVideo)));
                } catch (android.content.ActivityNotFoundException ex) {
                    Toast.makeText(activity, isImage
                            ? R.string.no_way_to_share_image
                            : R.string.no_way_to_share_video,
                            Toast.LENGTH_SHORT).show();
                }
            }
        });
        return true;
    }

    // Called when "Play" is clicked.
    private static boolean onViewPlayClicked(MenuInvoker onInvoke,
            final Activity activity) {
        onInvoke.run(new MenuCallback() {
            public void run(Uri uri, IImage image) {
                if (image != null) {
                    Intent intent = new Intent(Intent.ACTION_VIEW,
                            image.fullSizeImageUri());
                    activity.startActivity(intent);
                }
            }});
        return true;
    }

    static MenuItemsResult addImageMenuItems(
            Menu menu,
            int inclusions,
            final boolean isImage,
            final Activity activity,
            final Handler handler,
            final Runnable onDelete,
            final MenuInvoker onInvoke) {
        final ArrayList<MenuItem> requiresWriteAccessItems =
                new ArrayList<MenuItem>();
        final ArrayList<MenuItem> requiresNoDrmAccessItems =
                new ArrayList<MenuItem>();

        if (isImage && ((inclusions & INCLUDE_ROTATE_MENU) != 0)) {
            SubMenu rotateSubmenu = menu.addSubMenu(IMAGE_SAVING_ITEM,
                    MENU_IMAGE_ROTATE, 40, R.string.rotate)
                    .setIcon(android.R.drawable.ic_menu_rotate);
            // Don't show the rotate submenu if the item at hand is read only
            // since the items within the submenu won't be shown anyway. This
            // is really a framework bug in that it shouldn't show the submenu
            // if the submenu has no visible items.
            requiresWriteAccessItems.add(rotateSubmenu.getItem());
            if (rotateSubmenu != null) {
                requiresWriteAccessItems.add(
                        rotateSubmenu.add(0, MENU_IMAGE_ROTATE_LEFT, 50,
                        R.string.rotate_left)
                        .setOnMenuItemClickListener(
                        new MenuItem.OnMenuItemClickListener() {
                            public boolean onMenuItemClick(MenuItem item) {
                                return onRotateClicked(onInvoke, -90);
                            }
                        }).setAlphabeticShortcut('l'));
                requiresWriteAccessItems.add(
                        rotateSubmenu.add(0, MENU_IMAGE_ROTATE_RIGHT, 60,
                        R.string.rotate_right)
                        .setOnMenuItemClickListener(
                        new MenuItem.OnMenuItemClickListener() {
                            public boolean onMenuItemClick(MenuItem item) {
                                return onRotateClicked(onInvoke, 90);
                            }
                        }).setAlphabeticShortcut('r'));
            }
        }

        if (isImage && ((inclusions & INCLUDE_CROP_MENU) != 0)) {
            MenuItem autoCrop = menu.add(IMAGE_SAVING_ITEM, MENU_IMAGE_CROP, 73,
                    R.string.camera_crop);
            autoCrop.setIcon(android.R.drawable.ic_menu_crop);
            autoCrop.setOnMenuItemClickListener(
                    new MenuItem.OnMenuItemClickListener() {
                        public boolean onMenuItemClick(MenuItem item) {
                            return onCropClicked(onInvoke, activity);
                        }
                    });
            requiresWriteAccessItems.add(autoCrop);
        }

        if (isImage && ((inclusions & INCLUDE_SET_MENU) != 0)) {
            MenuItem setMenu = menu.add(IMAGE_SAVING_ITEM, MENU_IMAGE_SET, 75,
                    R.string.camera_set);
            setMenu.setIcon(android.R.drawable.ic_menu_set_as);
            setMenu.setOnMenuItemClickListener(
                    new MenuItem.OnMenuItemClickListener() {
                        public boolean onMenuItemClick(MenuItem item) {
                            return onSetAsClicked(onInvoke, activity);
                        }
                    });
        }

        if ((inclusions & INCLUDE_SHARE_MENU) != 0) {
            MenuItem item1 = menu.add(IMAGE_SAVING_ITEM, MENU_IMAGE_SHARE, 10,
                    R.string.camera_share).setOnMenuItemClickListener(
                    new MenuItem.OnMenuItemClickListener() {
                        public boolean onMenuItemClick(MenuItem item) {
                            return onImageShareClicked(onInvoke, activity,
                                    isImage);
                        }
                    });
            item1.setIcon(android.R.drawable.ic_menu_share);
            MenuItem item = item1;
            requiresNoDrmAccessItems.add(item);
        }

        if ((inclusions & INCLUDE_DELETE_MENU) != 0) {
            MenuItem deleteItem = menu.add(IMAGE_SAVING_ITEM, MENU_IMAGE_TOSS,
                    70, R.string.camera_toss);
            requiresWriteAccessItems.add(deleteItem);
            deleteItem.setOnMenuItemClickListener(
                    new MenuItem.OnMenuItemClickListener() {
                        public boolean onMenuItemClick(MenuItem item) {
                            deleteImpl(activity, onDelete, isImage);
                            return true;
                        }
                    })
                    .setAlphabeticShortcut('d')
                    .setIcon(android.R.drawable.ic_menu_delete);
        }

        if ((inclusions & INCLUDE_DETAILS_MENU) != 0) {
            MenuItem detailsMenu = menu.add(0, 0, 80, R.string.details)
            .setOnMenuItemClickListener(new MenuItem.OnMenuItemClickListener() {
                public boolean onMenuItemClick(MenuItem item) {
                    return onDetailsClicked(onInvoke, handler, activity, isImage);
                }
            });
            detailsMenu.setIcon(R.drawable.ic_menu_view_details);
        }

        if ((!isImage) && ((inclusions & INCLUDE_VIEWPLAY_MENU) != 0)) {
            menu.add(VIDEO_SAVING_ITEM, MENU_VIDEO_PLAY, 0, R.string.video_play)
                .setOnMenuItemClickListener(
                new MenuItem.OnMenuItemClickListener() {
                public boolean onMenuItemClick(MenuItem item) {
                    return onViewPlayClicked(onInvoke, activity);
                }
            });
        }

        return new MenuItemsResult() {
            public void gettingReadyToOpen(Menu menu, IImage image) {
                // protect against null here.  this isn't strictly speaking
                // required but if a client app isn't handling sdcard removal
                // properly it could happen
                if (image == null) {
                    return;
                }
                boolean readOnly = image.isReadonly();
                boolean isDrm = image.isDrm();
<<<<<<< HEAD
                if (Config.LOGV) {
                    Log.v(TAG, "readOnly: " + readOnly + "; drm: " + isDrm);
                }
                for (MenuItem item : requiresWriteAccessItems) {
                    if (Config.LOGV) {
                        Log.v(TAG, "item is " + item.toString());
                    }
=======

                for (MenuItem item : requiresWriteAccessItems) {
>>>>>>> 5e5aa7e1
                    item.setVisible(!readOnly);
                    item.setEnabled(!readOnly);
                }
                for (MenuItem item : requiresNoDrmAccessItems) {
<<<<<<< HEAD
                    if (Config.LOGV) {
                        Log.v(TAG, "item is " + item.toString());
                    }
=======
>>>>>>> 5e5aa7e1
                    item.setVisible(!isDrm);
                    item.setEnabled(!isDrm);
                }
            }

            // must override abstract method
            public void aboutToCall(MenuItem menu, IImage image) {
            }
        };
    }

    static void deletePhoto(Activity activity, Runnable onDelete) {
        deleteImpl(activity, onDelete, true);
<<<<<<< HEAD
    }

    static void deleteVideo(Activity activity, Runnable onDelete) {
        deleteImpl(activity, onDelete, false);
    }

=======
    }

    static void deleteVideo(Activity activity, Runnable onDelete) {
        deleteImpl(activity, onDelete, false);
    }

>>>>>>> 5e5aa7e1
    static void deleteImage(Activity activity, Runnable onDelete,
            IImage image) {
        if (image != null) {
            deleteImpl(activity, onDelete, ImageManager.isImage(image));
        }
    }

    private static void deleteImpl(Activity activity, final Runnable onDelete,
            boolean isPhoto) {
        boolean confirm = android.preference.PreferenceManager
                .getDefaultSharedPreferences(activity)
                .getBoolean("pref_gallery_confirm_delete_key", true);
        if (!confirm) {
            if (onDelete != null) {
                onDelete.run();
            }
        } else {
            displayDeleteDialog(activity, onDelete, isPhoto);
        }
    }

    private static void displayDeleteDialog(Activity activity,
            final Runnable onDelete, boolean isPhoto) {
        android.app.AlertDialog.Builder b =
                new android.app.AlertDialog.Builder(activity);
        b.setIcon(android.R.drawable.ic_dialog_alert);
        b.setTitle(R.string.confirm_delete_title);
        b.setMessage(isPhoto
                ? R.string.confirm_delete_message
                : R.string.confirm_delete_video_message);
        b.setPositiveButton(android.R.string.ok,
                new android.content.DialogInterface.OnClickListener() {
                    public void onClick(android.content.DialogInterface v,
                                        int x) {
                        if (onDelete != null) {
                            onDelete.run();
                        }
                    }
                });
        b.setNegativeButton(android.R.string.cancel,
                new android.content.DialogInterface.OnClickListener() {
                    public void onClick(android.content.DialogInterface v,
                                        int x) {
                    }
                });
        b.create().show();
    }

    static void addSwitchModeMenuItem(Menu menu, final Activity activity,
            final boolean switchToVideo) {
        int group = switchToVideo
                ? MenuHelper.IMAGE_MODE_ITEM
                : MenuHelper.VIDEO_MODE_ITEM;
        int labelId = switchToVideo
                ? R.string.switch_to_video_lable
                : R.string.switch_to_camera_lable;
        int iconId = switchToVideo
                ? R.drawable.ic_menu_camera_video_view
                : android.R.drawable.ic_menu_camera;
        MenuItem item = menu.add(group, MENU_SWITCH_CAMERA_MODE, 0, labelId)
                .setOnMenuItemClickListener(new OnMenuItemClickListener() {
                    public boolean onMenuItemClick(MenuItem item) {
                        return onSwitchModeClicked(activity, switchToVideo);
                    }
                });
        item.setIcon(iconId);
    }

    private static boolean onSwitchModeClicked(Activity activity,
                boolean switchToVideo) {
        String action = switchToVideo
                ? MediaStore.INTENT_ACTION_VIDEO_CAMERA
                : MediaStore.INTENT_ACTION_STILL_IMAGE_CAMERA;
        Intent intent = new Intent(action);
        intent.addFlags(Intent.FLAG_ACTIVITY_CLEAR_TOP);
        intent.addFlags(Intent.FLAG_ACTIVITY_FORWARD_RESULT);
        activity.startActivity(intent);
        return true;
    }

    static void gotoStillImageCapture(Activity activity) {
        Intent intent = new Intent(MediaStore.INTENT_ACTION_STILL_IMAGE_CAMERA);
        intent.addFlags(Intent.FLAG_ACTIVITY_CLEAR_TOP);
        try {
            activity.startActivity(intent);
        } catch (ActivityNotFoundException e) {
            Log.e(TAG, "Could not start still image capture activity", e);
        }
    }

    static void gotoCameraImageGallery(Activity activity) {
        gotoGallery(activity, R.string.gallery_camera_bucket_name,
                ImageManager.INCLUDE_IMAGES);
    }

    static void gotoCameraVideoGallery(Activity activity) {
        gotoGallery(activity, R.string.gallery_camera_videos_bucket_name,
                ImageManager.INCLUDE_VIDEOS);
    }

    private static void gotoGallery(Activity activity, int windowTitleId,
            int mediaTypes) {
        Uri target = Images.Media.INTERNAL_CONTENT_URI.buildUpon()
                .appendQueryParameter("bucketId",
                ImageManager.CAMERA_IMAGE_BUCKET_ID).build();
        Intent intent = new Intent(Intent.ACTION_VIEW, target);
        intent.addFlags(Intent.FLAG_ACTIVITY_CLEAR_TOP);
        intent.putExtra("windowTitle", activity.getString(windowTitleId));
        intent.putExtra("mediaTypes", mediaTypes);

        try {
            activity.startActivity(intent);
        } catch (ActivityNotFoundException e) {
            Log.e(TAG, "Could not start gallery activity", e);
        }
    }

    static void addCapturePictureMenuItems(Menu menu, final Activity activity) {
        menu.add(0, MENU_CAPTURE_PICTURE, 1, R.string.capture_picture)
                .setOnMenuItemClickListener(
                new MenuItem.OnMenuItemClickListener() {
                    public boolean onMenuItemClick(MenuItem item) {
                        return onCapturePictureClicked(activity);
                    }
                }).setIcon(android.R.drawable.ic_menu_camera);
    }

    private static boolean onCapturePictureClicked(Activity activity) {
        Intent intent = new Intent(MediaStore.INTENT_ACTION_STILL_IMAGE_CAMERA);
        intent.addFlags(Intent.FLAG_ACTIVITY_CLEAR_TOP);
        try {
            activity.startActivity(intent);
        } catch (android.content.ActivityNotFoundException e) {
            // Ignore exception
        }
        return true;
    }

    static void addCaptureVideoMenuItems(Menu menu, final Activity activity) {
        menu.add(0, MENU_CAPTURE_VIDEO, 2, R.string.capture_video)
                .setOnMenuItemClickListener(
                new MenuItem.OnMenuItemClickListener() {
                    public boolean onMenuItemClick(MenuItem item) {
                        return onCaptureVideoClicked(activity);
                    }
                }).setIcon(R.drawable.ic_menu_camera_video_view);
    }

    private static boolean onCaptureVideoClicked(Activity activity) {
        Intent intent = new Intent(MediaStore.INTENT_ACTION_VIDEO_CAMERA);
        intent.addFlags(Intent.FLAG_ACTIVITY_CLEAR_TOP);
        try {
            activity.startActivity(intent);
        } catch (android.content.ActivityNotFoundException e) {
            // Ignore exception
        }
        return true;
    }

    public static void addCaptureMenuItems(Menu menu, final Activity activity) {
        addCapturePictureMenuItems(menu, activity);
        addCaptureVideoMenuItems(menu, activity);
    }

    public static String formatDuration(final Activity activity,
            int durationMs) {
        int duration = durationMs / 1000;
        int h = duration / 3600;
        int m = (duration - h * 3600) / 60;
        int s = duration - (h * 3600 + m * 60);
        String durationValue;
        if (h == 0) {
            durationValue = String.format(
                    activity.getString(R.string.details_ms), m, s);
        } else {
            durationValue = String.format(
                    activity.getString(R.string.details_hms), h, m, s);
        }
        return durationValue;
    }

    public static void showStorageToast(Activity activity) {
        showStorageToast(activity, calculatePicturesRemaining());
    }

    public static void showStorageToast(Activity activity, int remaining) {
        String noStorageText = null;

        if (remaining == MenuHelper.NO_STORAGE_ERROR) {
            String state = Environment.getExternalStorageState();
            if (state == Environment.MEDIA_CHECKING) {
                noStorageText = activity.getString(R.string.preparing_sd);
            } else {
                noStorageText = activity.getString(R.string.no_storage);
            }
        } else if (remaining < 1) {
            noStorageText = activity.getString(R.string.not_enough_space);
        }

        if (noStorageText != null) {
            Toast.makeText(activity, noStorageText, 5000).show();
        }
    }

    public static int calculatePicturesRemaining() {
        try {
            if (!ImageManager.hasStorage()) {
                return NO_STORAGE_ERROR;
            } else {
                String storageDirectory =
                        Environment.getExternalStorageDirectory().toString();
                StatFs stat = new StatFs(storageDirectory);
                float remaining = ((float) stat.getAvailableBlocks()
                        * (float) stat.getBlockSize()) / 400000F;
                return (int) remaining;
            }
        } catch (Exception ex) {
            // if we can't stat the filesystem then we don't know how many
            // pictures are remaining.  it might be zero but just leave it
            // blank since we really don't know.
            return CANNOT_STAT_ERROR;
        }
    }
}<|MERGE_RESOLUTION|>--- conflicted
+++ resolved
@@ -31,10 +31,6 @@
 import android.provider.MediaStore;
 import android.provider.MediaStore.Images;
 import android.text.format.Formatter;
-<<<<<<< HEAD
-import android.util.Config;
-=======
->>>>>>> 5e5aa7e1
 import android.util.Log;
 import android.view.Menu;
 import android.view.MenuItem;
@@ -573,28 +569,12 @@
                 }
                 boolean readOnly = image.isReadonly();
                 boolean isDrm = image.isDrm();
-<<<<<<< HEAD
-                if (Config.LOGV) {
-                    Log.v(TAG, "readOnly: " + readOnly + "; drm: " + isDrm);
-                }
+
                 for (MenuItem item : requiresWriteAccessItems) {
-                    if (Config.LOGV) {
-                        Log.v(TAG, "item is " + item.toString());
-                    }
-=======
-
-                for (MenuItem item : requiresWriteAccessItems) {
->>>>>>> 5e5aa7e1
                     item.setVisible(!readOnly);
                     item.setEnabled(!readOnly);
                 }
                 for (MenuItem item : requiresNoDrmAccessItems) {
-<<<<<<< HEAD
-                    if (Config.LOGV) {
-                        Log.v(TAG, "item is " + item.toString());
-                    }
-=======
->>>>>>> 5e5aa7e1
                     item.setVisible(!isDrm);
                     item.setEnabled(!isDrm);
                 }
@@ -608,21 +588,12 @@
 
     static void deletePhoto(Activity activity, Runnable onDelete) {
         deleteImpl(activity, onDelete, true);
-<<<<<<< HEAD
     }
 
     static void deleteVideo(Activity activity, Runnable onDelete) {
         deleteImpl(activity, onDelete, false);
     }
 
-=======
-    }
-
-    static void deleteVideo(Activity activity, Runnable onDelete) {
-        deleteImpl(activity, onDelete, false);
-    }
-
->>>>>>> 5e5aa7e1
     static void deleteImage(Activity activity, Runnable onDelete,
             IImage image) {
         if (image != null) {
