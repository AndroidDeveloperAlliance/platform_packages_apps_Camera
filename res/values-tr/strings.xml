--- conflicted
+++ resolved
@@ -120,7 +120,6 @@
     <item>"Sonraki - önceki slayta geç"</item>
     <item>"Rasgele seçim"</item>
   </string-array>
-<<<<<<< HEAD
     <string name="pref_gallery_slideshow_repeat_title">"Slayt gösterisini tekrar et"</string>
     <string name="pref_gallery_slideshow_repeat_summary">"Slayt gösterisini birden fazla kez yürüt"</string>
     <string name="pref_gallery_slideshow_shuffle_title">"Slaytları karıştır"</string>
@@ -168,8 +167,6 @@
     <!-- no translation found for pref_camera_focusmode_entry_auto (7374820710300362457) -->
     <skip />
     <!-- no translation found for pref_camera_focusmode_entry_infinity (3413922419264967552) -->
-    <skip />
-    <!-- no translation found for pref_camera_focusmode_value_infinity (3629041045019224450) -->
     <skip />
     <!-- no translation found for pref_camera_focusmode_dialogtitle (3464580667965511167) -->
     <skip />
@@ -237,107 +234,5 @@
     <!-- no translation found for delete_images_message (4504926868037899430) -->
     <skip />
     <!-- no translation found for video_reach_size_limit (6179877322015552390) -->
-=======
-    <string name="pref_gallery_slideshow_repeat_title" msgid="6512135022461429738">"Slayt gösterisini tekrar et"</string>
-    <string name="pref_gallery_slideshow_repeat_summary" msgid="8289230397431855268">"Slayt gösterisini birden fazla kez yürüt"</string>
-    <string name="pref_gallery_slideshow_shuffle_title" msgid="3677508579783015598">"Slaytları karıştır"</string>
-    <string name="pref_gallery_slideshow_shuffle_summary" msgid="8566948749149325715">"Resimleri rasgele sırada göster"</string>
-    <string name="pref_camera_recordlocation_title" msgid="273727672426306702">"Resimlerde konumu depola"</string>
-    <string name="pref_camera_recordlocation_summary" msgid="3275371402016128548">"Konumu resim verilerinde kaydet"</string>
-    <string name="pref_camera_video_settings_category" msgid="5788821601203523037">"Video ayarları"</string>
-    <string name="pref_camera_videoquality_title" msgid="4127153321803677407">"Video kalitesi"</string>
-    <string name="pref_camera_videoquality_entry_0" msgid="6300182041472826848">"Düşük (MMS mesajları için)"</string>
-    <string name="pref_camera_videoquality_entry_1" msgid="6742349839919099735">"Yüksek (SD kart için)"</string>
-    <string name="pref_camera_videoquality_dialogtitle" msgid="9154437474111181737">"Video kalitesi"</string>
-    <!-- no translation found for pref_camera_video_duration_title (8049279326917441484) -->
-    <skip />
-    <!-- no translation found for pref_camera_video_duration_entry_mms (9067623003661464481) -->
-    <skip />
-    <string name="pref_camera_video_duration_entry_10" msgid="664455443394175885">"10 dakika"</string>
-    <string name="pref_camera_video_duration_entry_30" msgid="1197298883102352735">"30 dakika"</string>
-    <string name="pref_camera_video_duration_dialogtitle" msgid="5762031980003877975">"Video süresi"</string>
-    <string name="pref_camera_picture_settings_category" msgid="1513001949820030759">"Resim ayarları"</string>
-    <!-- no translation found for pref_camera_picturesize_title (4333724936665883006) -->
-    <skip />
-    <string name="pref_camera_picturesize_entry_2592x1936" msgid="2293389043895753549">"5M (2592x1936)"</string>
-    <string name="pref_camera_picturesize_entry_2048x1536" msgid="7304479270077279178">"3M (2048x1536)"</string>
-    <string name="pref_camera_picturesize_entry_1600x1200" msgid="6722733164421134734">"2M (1600x1200)"</string>
-    <string name="pref_camera_picturesize_entry_1024x768" msgid="6648351357102402892">"1M (1024x768)"</string>
-    <string name="pref_camera_picturesize_dialogtitle" msgid="2741153309776113961">"Resim boyutu"</string>
-    <!-- no translation found for pref_camera_jpegquality_title (6074540285403193970) -->
-    <skip />
-    <string name="pref_camera_jpegquality_entry_superfine" msgid="4087830022547613205">"Çok iyi"</string>
-    <string name="pref_camera_jpegquality_entry_fine" msgid="4474043704802385370">"İyi"</string>
-    <string name="pref_camera_jpegquality_entry_normal" msgid="1274801937207351293">"Normal"</string>
-    <string name="pref_camera_jpegquality_dialogtitle" msgid="18195886066728203">"Resim kalitesi"</string>
-    <!-- no translation found for pref_camera_focusmode_title (2877248921829329127) -->
-    <skip />
-    <string name="pref_camera_focusmode_entry_auto" msgid="7374820710300362457">"Otomatik"</string>
-    <string name="pref_camera_focusmode_entry_infinity" msgid="3413922419264967552">"Sonsuz"</string>
-    <string name="pref_camera_focusmode_dialogtitle" msgid="3464580667965511167">"Odak modu"</string>
-    <string name="camerasettings" msgid="2433519618178453928">"Ayarlar"</string>
-    <string name="image_gallery_NoImageView_text" msgid="409595259802877447">"Medya bulunamadı."</string>
-    <string name="pref_gallery_confirm_delete_title" msgid="642429032687845907">"Silme işlemlerini doğrula"</string>
-    <string name="pref_gallery_confirm_delete_summary" msgid="5253456492765525245">"Bir resmi veya videoyu silmeden önce doğrulama göster"</string>
-    <string name="no_location_image" msgid="6929172123058811834">"Bu görselde Konum bilgisi bulunmuyor."</string>
-    <string name="details_panel_title" msgid="4753347516759338122">"Ayrıntılar"</string>
-    <string name="details_file_size" msgid="2468878774843246797">"Dosya boyutu:"</string>
-    <string name="details_image_resolution" msgid="8773315928100529437">"Çözünürlük:"</string>
-    <string name="details_image_make" msgid="2888477930210903540">"Üretici:"</string>
-    <string name="details_image_model" msgid="3608007849933924336">"Model:"</string>
-    <string name="details_image_whitebalance" msgid="4412514247882436065">"Beyaz Dengesi:"</string>
-    <string name="details_image_latitude" msgid="6701704806314765468">"GPS Enlemi:"</string>
-    <string name="details_image_longitude" msgid="5583629669864057389">"GPS Boylamı:"</string>
-    <string name="details_image_location" msgid="6460201074393148978">"Konum:"</string>
-    <string name="details_duration" msgid="1028116471387901402">"Süre:"</string>
-    <string name="details_date_taken" msgid="348356840586463178">"Çekim tarihi:"</string>
-    <string name="details_frame_rate" msgid="122397836963498191">"Çerçeve oranı:"</string>
-    <string name="details_bit_rate" msgid="5632311789455402186">"Bit hızı:"</string>
-    <string name="details_codec" msgid="5580300450432398126">"Codec:"</string>
-    <string name="details_format" msgid="3700860266600796363">"Biçim:"</string>
-    <!-- no translation found for details_dimension_x (4923037334136168978) -->
-    <skip />
-    <!-- no translation found for details_ms (7574063760642857397) -->
-    <skip />
-    <!-- no translation found for details_hms (772340067838331166) -->
-    <skip />
-    <!-- no translation found for details_fps (5450871169477340537) -->
-    <skip />
-    <!-- no translation found for details_kbps (1515369011744784592) -->
-    <skip />
-    <!-- no translation found for details_mbps (3291428849607323284) -->
-    <skip />
-    <string name="details_ok" msgid="6848594369924424312">"Tamam"</string>
-    <string name="context_menu_header" msgid="1185348426222302182">"Resim seçenekleri"</string>
-    <string name="video_context_menu_header" msgid="7318971116949475029">"Video seçenekleri"</string>
-    <string name="multiface_crop_help" msgid="3127018992717032779">"Başlamak için bir yüze hafifçe dokunun"</string>
-    <string name="photos_gallery_title" msgid="6914406246471015448">"Galeri"</string>
-    <string name="pick_photos_gallery_title" msgid="12912682424915943">"Resmi seç"</string>
-    <string name="videos_gallery_title" msgid="6150354029982749479">"Galeri"</string>
-    <string name="pick_videos_gallery_title" msgid="326727095201227333">"Video seç"</string>
-    <string name="loading_progress_format_string" msgid="7401961873257843731">"Kalan: <xliff:g id="COUNTER">%d</xliff:g>"</string>
-    <string name="sendImage" msgid="7279510542799399570">"Resmi şunun aracılığıyla paylaş:"</string>
-    <string name="setImage" msgid="7246975856983303047">"Resmi şu şekilde ayarla:"</string>
-    <string name="sendVideo" msgid="3598567735831863073">"Videoyu şunun aracılığıyla paylaş:"</string>
-    <!-- no translation found for send_media_files (8201083279723850611) -->
-    <skip />
-    <string name="movieviewlabel" msgid="7363495772706775465">"Filmler"</string>
-    <string name="loading_video" msgid="4013492720121891585">"Video yükleniyor..."</string>
-    <string name="spaceIsLow_content" msgid="2848517537672543641">"SD kartınızda boş alan azalıyor. Kalite ayarlarını değiştirin veya Galeri\'den öğe silin."</string>
-    <string name="resume_playing_title" msgid="8996677350649355013">"Videoyu sürdür"</string>
-    <!-- no translation found for resume_playing_message (7293000708492271389) -->
-    <skip />
-    <string name="resume_playing_resume" msgid="3847915469173852416">"Yürütmeyi sürdür"</string>
-    <string name="resume_playing_restart" msgid="5471008499835769292">"Başlat"</string>
-    <string name="gadget_title" msgid="259405922673466798">"Resim çerçevesi"</string>
-    <string name="file_info_title" msgid="1628963357466012538">"Dosya bilgileri:"</string>
-    <string name="video_exceed_mms_limit" msgid="3835075281230780010">"Kaydettiğiniz video MMS ile gönderilemeyecek kadar büyük. Daha kısa bir klip kaydetmeyi deneyin."</string>
-    <string name="multiselect_share" msgid="5261644537749253581">"Paylaş"</string>
-    <string name="multiselect_delete" msgid="9113461994546744603">"Sil"</string>
-    <string name="multiselect_cancel" msgid="5969428692864002165">"İptal"</string>
-    <string name="delete_images_message" msgid="4504926868037899430">"Görseller siliniyor, lütfen bekleyin..."</string>
-    <string name="video_reach_size_limit" msgid="6179877322015552390">"Boyut sınırına ulaşıldı."</string>
-    <!-- no translation found for on_screen_menu_back (1252087782192565742) -->
->>>>>>> ef3c60e0
     <skip />
 </resources>