--- conflicted
+++ resolved
@@ -15,7 +15,6 @@
 -->
 <resources xmlns:android="http://schemas.android.com/apk/res/android"
     xmlns:xliff="urn:oasis:names:tc:xliff:document:1.2">
-<<<<<<< HEAD
     <string name="all_images">"Todas as imagens"</string>
     <string name="all_videos">"Todos os vídeos"</string>
     <string name="camera_label">"Câmara"</string>
@@ -89,84 +88,9 @@
     <string name="camera_setas_wallpaper">"Imagem de fundo"</string>
     <string name="pref_gallery_category">"Definições gerais"</string>
     <string name="pref_slideshow_category">"Definições da apresentação de diapositivos"</string>
-    <string name="pref_camera_general_settings_category">"Definições gerais"</string>
     <string name="pref_gallery_size_title">"Tamanho da visualização"</string>
     <string name="pref_gallery_size_summary">"Seleccione o tamanho da apresentação de imagens e vídeo"</string>
     <string name="pref_gallery_size_dialogtitle">"Tamanho da imagem"</string>
-=======
-    <!-- no translation found for camera_error_title (1202232535191653443) -->
-    <skip />
-    <!-- no translation found for cannot_connect_camera (8029009101380114174) -->
-    <skip />
-    <string name="all_images" msgid="1195501551939178807">"Todas as imagens"</string>
-    <string name="all_videos" msgid="3380966619230896013">"Todos os vídeos"</string>
-    <string name="camera_label" msgid="6346560772074764302">"Câmara"</string>
-    <string name="video_camera_label" msgid="2899292505526427293">"Câmara de vídeo"</string>
-    <string name="gallery_picker_label" msgid="3080425245006492787">"Galeria"</string>
-    <string name="gallery_camera_bucket_name" msgid="2924618424339240831">"Imagens da câmara"</string>
-    <string name="gallery_camera_videos_bucket_name" msgid="3369151581398551623">"Vídeos da câmara"</string>
-    <string name="gallery_camera_media_bucket_name" msgid="5560926838411387511">"Vídeos da câmara"</string>
-    <string name="switch_to_video_lable" msgid="4525451949497982385">"Mudar para vídeo"</string>
-    <string name="switch_to_camera_lable" msgid="8248495141797448471">"Mudar para câmara"</string>
-    <string name="crop_label" msgid="521114301871349328">"Recortar imagem"</string>
-    <string name="view_label" msgid="4450531507947335704">"Ver imagem"</string>
-    <string name="preferences_label" msgid="5955678162525051163">"Definições da câmara"</string>
-    <string name="wait" msgid="8600187532323801552">"Aguarde..."</string>
-    <string name="no_storage" msgid="820691042667338625">"Insira um cartão SD antes de utilizar a câmara."</string>
-    <string name="not_enough_space" msgid="6655334407957844653">"O cartão SD está cheio."</string>
-    <string name="preparing_sd" msgid="2914969119574812666">"A preparar o cartão SD..."</string>
-    <string name="wallpaper" msgid="9222901738515471972">"A definir a imagem de fundo, aguarde..."</string>
-    <string name="savingImage" msgid="3051745378545909260">"A guardar imagem..."</string>
-    <string name="runningFaceDetection" msgid="2293932204708167704">"Aguarde..."</string>
-    <string name="settings" msgid="1534847740615665736">"Definições"</string>
-    <string name="view" msgid="6277795271119411881">"Ver"</string>
-    <string name="details" msgid="8415120088556445230">"Detalhes"</string>
-    <string name="show_on_map" msgid="441725587731006228">"Mostrar no Google Maps"</string>
-    <string name="rotate" msgid="460017689320955494">"Rodar"</string>
-    <string name="rotate_left" msgid="5888273317282539839">"Rodar para a esquerda"</string>
-    <string name="rotate_right" msgid="6776325835923384839">"Rodar para a direita"</string>
-    <string name="slide_show" msgid="1965192737233824143">"Apresentação de diapositivos"</string>
-    <string name="multiselect" msgid="4761682939945434146">"Selecção múltipla"</string>
-    <string name="capture_picture" msgid="4114265595549284643">"Capturar imagem"</string>
-    <string name="capture_video" msgid="4047046282358697155">"Capturar vídeo"</string>
-    <string name="crop_save_text" msgid="8140440041190264400">"Guardar"</string>
-    <string name="crop_discard_text" msgid="5303657888280340603">"Rejeitar"</string>
-    <string name="confirm_delete_title" msgid="263478358046514887">"Eliminar"</string>
-    <string name="confirm_delete_message" msgid="4161389939579284604">"A imagem será eliminada."</string>
-    <string name="confirm_delete_video_message" msgid="5796154324948010221">"O vídeo será eliminado."</string>
-    <string name="confirm_delete_multiple_message" msgid="5962369828035778779">"Estes ficheiros multimédia serão eliminados."</string>
-    <string name="review_toss" msgid="7255331999518617841">"ELIMINAR"</string>
-    <string name="review_share" msgid="7294755861072174509">"PARTILHAR"</string>
-    <string name="review_set" msgid="8304758352155378636">"DEFINIR COMO"</string>
-    <string name="review_play" msgid="6015456244323302817">"REPRODUZIR"</string>
-    <string name="review_cancel" msgid="8188009385853399254">"CANCELAR"</string>
-    <string name="review_done" msgid="5417465988786728114">"CONCLUÍDO"</string>
-    <string name="review_ok" msgid="5305096180300056529">"OK"</string>
-    <string name="review_retake" msgid="7804864054896088338">"VOLTAR A TIRAR"</string>
-    <string name="camera_toss" msgid="3781186798552460833">"Eliminar"</string>
-    <string name="camera_gallery" msgid="815753042966032398">"Galeria"</string>
-    <string name="camera_share" msgid="8207701858325694182">"Partilhar"</string>
-    <string name="camera_set" msgid="3422192914806971182">"Definir como"</string>
-    <string name="camera_play" msgid="8248000517869959980">"Reproduzir"</string>
-    <string name="camera_attach" msgid="4048659554893435232">"Anexar"</string>
-    <string name="camera_cancel" msgid="8203341746672085747">"Cancelar"</string>
-    <string name="camera_crop" msgid="5584000454518174632">"Recortar"</string>
-    <!-- no translation found for no_way_to_share_image (5011985309980187927) -->
-    <skip />
-    <!-- no translation found for no_way_to_share_video (3684571102267072206) -->
-    <skip />
-    <!-- no translation found for no_way_to_share (863323712875014752) -->
-    <skip />
-    <string name="video_play" msgid="5287787282508002895">"Reproduzir"</string>
-    <string name="camera_gallery_photos_text" msgid="6558048736561932758">"Galeria"</string>
-    <string name="camera_pick_wallpaper" msgid="7026385960511811641">"Imagens"</string>
-    <string name="camera_setas_wallpaper" msgid="797463183863414289">"Imagem de fundo"</string>
-    <string name="pref_gallery_category" msgid="5826488887237959433">"Definições gerais"</string>
-    <string name="pref_slideshow_category" msgid="9097962086335681667">"Definições da apresentação de diapositivos"</string>
-    <string name="pref_gallery_size_title" msgid="1363406603879434418">"Tamanho da visualização"</string>
-    <string name="pref_gallery_size_summary" msgid="8179967445295243638">"Seleccione o tamanho da apresentação de imagens e vídeo"</string>
-    <string name="pref_gallery_size_dialogtitle" msgid="757380558320647503">"Tamanho da imagem"</string>
->>>>>>> 8cb6939c
   <string-array name="pref_gallery_size_choices">
     <item>"Grande"</item>
     <item>"Pequeno"</item>
@@ -195,14 +119,12 @@
     <item>"Apresentar diapositivos de cima para baixo"</item>
     <item>"Selecção aleatória"</item>
   </string-array>
-<<<<<<< HEAD
     <string name="pref_gallery_slideshow_repeat_title">"Repetir apresentação de diapositivos"</string>
     <string name="pref_gallery_slideshow_repeat_summary">"Repetir·a·apresentação·de·diapositivos"</string>
     <string name="pref_gallery_slideshow_shuffle_title">"Reproduzir diapositivos aleatoriamente"</string>
     <string name="pref_gallery_slideshow_shuffle_summary">"Mostrar imagens por ordem aleatória"</string>
     <string name="pref_camera_recordlocation_title">"Armazenar localização nas imagens"</string>
     <string name="pref_camera_recordlocation_summary">"Gravar localização nos dados da imagem"</string>
-    <!-- no translation found for pref_camera_video_settings_category (5788821601203523037) -->
     <skip />
     <string name="pref_camera_videoquality_title">"Seleccione a qualidade de vídeo"</string>
     <string name="pref_camera_videoquality_entry_0">"Baixa (para mensagens MMS)"</string>
@@ -216,7 +138,6 @@
     <skip />
     <!-- no translation found for pref_camera_video_duration_dialogtitle (5762031980003877975) -->
     <skip />
-    <!-- no translation found for pref_camera_picture_settings_category (1513001949820030759) -->
     <skip />
     <!-- no translation found for pref_camera_picturesize_title (8391466986280182397) -->
     <skip />
@@ -310,106 +231,5 @@
     <!-- no translation found for delete_images_message (4504926868037899430) -->
     <skip />
     <!-- no translation found for video_reach_size_limit (6179877322015552390) -->
-=======
-    <string name="pref_gallery_slideshow_repeat_title" msgid="6512135022461429738">"Repetir apresentação de diapositivos"</string>
-    <string name="pref_gallery_slideshow_repeat_summary" msgid="8289230397431855268">"Repetir a apresentação de diapositivos"</string>
-    <string name="pref_gallery_slideshow_shuffle_title" msgid="3677508579783015598">"Reproduzir diapositivos aleatoriamente"</string>
-    <string name="pref_gallery_slideshow_shuffle_summary" msgid="8566948749149325715">"Mostrar imagens por ordem aleatória"</string>
-    <string name="pref_camera_recordlocation_title" msgid="273727672426306702">"Armazenar localização nas imagens"</string>
-    <string name="pref_camera_recordlocation_summary" msgid="3275371402016128548">"Gravar localização nos dados da imagem"</string>
-    <!-- no translation found for pref_camera_videoquality_title (4127153321803677407) -->
-    <skip />
-    <string name="pref_camera_videoquality_entry_0" msgid="6300182041472826848">"Baixa (para mensagens MMS)"</string>
-    <string name="pref_camera_videoquality_entry_1" msgid="6742349839919099735">"Alta (para cartão SD)"</string>
-    <string name="pref_camera_videoquality_dialogtitle" msgid="9154437474111181737">"Qualidade de vídeo"</string>
-    <!-- no translation found for pref_camera_video_duration_title (8049279326917441484) -->
-    <skip />
-    <!-- no translation found for pref_camera_video_duration_entry_mms (9067623003661464481) -->
-    <skip />
-    <string name="pref_camera_video_duration_entry_10" msgid="664455443394175885">"10 minutos"</string>
-    <string name="pref_camera_video_duration_entry_30" msgid="1197298883102352735">"30 minutos"</string>
-    <string name="pref_camera_video_duration_dialogtitle" msgid="5762031980003877975">"Duração do vídeo"</string>
-    <!-- no translation found for pref_camera_picturesize_title (4333724936665883006) -->
-    <skip />
-    <string name="pref_camera_picturesize_entry_2592x1936" msgid="2293389043895753549">"5M (2592x1936)"</string>
-    <string name="pref_camera_picturesize_entry_2048x1536" msgid="7304479270077279178">"3M (2048x1536)"</string>
-    <string name="pref_camera_picturesize_entry_1600x1200" msgid="6722733164421134734">"2M (1600x1200)"</string>
-    <string name="pref_camera_picturesize_entry_1024x768" msgid="6648351357102402892">"1M (1024x768)"</string>
-    <string name="pref_camera_picturesize_dialogtitle" msgid="2741153309776113961">"Tamanho da imagem"</string>
-    <!-- no translation found for pref_camera_jpegquality_title (6074540285403193970) -->
-    <skip />
-    <string name="pref_camera_jpegquality_entry_superfine" msgid="4087830022547613205">"Super fina"</string>
-    <string name="pref_camera_jpegquality_entry_fine" msgid="4474043704802385370">"Optimizar"</string>
-    <string name="pref_camera_jpegquality_entry_normal" msgid="1274801937207351293">"Normal"</string>
-    <string name="pref_camera_jpegquality_dialogtitle" msgid="18195886066728203">"Qualidade da imagem"</string>
-    <!-- no translation found for pref_camera_focusmode_title (2877248921829329127) -->
-    <skip />
-    <string name="pref_camera_focusmode_entry_auto" msgid="7374820710300362457">"Automático"</string>
-    <string name="pref_camera_focusmode_entry_infinity" msgid="3413922419264967552">"Infinidade"</string>
-    <string name="pref_camera_focusmode_dialogtitle" msgid="3464580667965511167">"Modo de focagem"</string>
-    <string name="camerasettings" msgid="2433519618178453928">"Definições"</string>
-    <string name="image_gallery_NoImageView_text" msgid="409595259802877447">"Nenhum suporte de dados encontrado."</string>
-    <string name="pref_gallery_confirm_delete_title" msgid="642429032687845907">"Confirmar a eliminação"</string>
-    <string name="pref_gallery_confirm_delete_summary" msgid="5253456492765525245">"Mostrar confirmação antes de eliminar uma imagem ou vídeo"</string>
-    <string name="no_location_image" msgid="6929172123058811834">"Nenhuma informação de Localização contida nesta imagem."</string>
-    <string name="details_panel_title" msgid="4753347516759338122">"Detalhes"</string>
-    <string name="details_file_size" msgid="2468878774843246797">"Tamanho do ficheiro:"</string>
-    <string name="details_image_resolution" msgid="8773315928100529437">"Resolução:"</string>
-    <string name="details_image_make" msgid="2888477930210903540">"Fabricante:"</string>
-    <string name="details_image_model" msgid="3608007849933924336">"Modelo:"</string>
-    <string name="details_image_whitebalance" msgid="4412514247882436065">"Equilíbrio de brancos:"</string>
-    <string name="details_image_latitude" msgid="6701704806314765468">"Latitude GPS:"</string>
-    <string name="details_image_longitude" msgid="5583629669864057389">"Longitude GPS:"</string>
-    <string name="details_image_location" msgid="6460201074393148978">"Local:"</string>
-    <string name="details_duration" msgid="1028116471387901402">"Duração:"</string>
-    <string name="details_date_taken" msgid="348356840586463178">"Data da captura:"</string>
-    <string name="details_frame_rate" msgid="122397836963498191">"Velocidade de fotogramas:"</string>
-    <string name="details_bit_rate" msgid="5632311789455402186">"Velocidade de transmissão:"</string>
-    <string name="details_codec" msgid="5580300450432398126">"Codec:"</string>
-    <string name="details_format" msgid="3700860266600796363">"Formato:"</string>
-    <!-- no translation found for details_dimension_x (4923037334136168978) -->
-    <skip />
-    <!-- no translation found for details_ms (7574063760642857397) -->
-    <skip />
-    <!-- no translation found for details_hms (772340067838331166) -->
-    <skip />
-    <!-- no translation found for details_fps (5450871169477340537) -->
-    <skip />
-    <!-- no translation found for details_kbps (1515369011744784592) -->
-    <skip />
-    <!-- no translation found for details_mbps (3291428849607323284) -->
-    <skip />
-    <string name="details_ok" msgid="6848594369924424312">"OK"</string>
-    <string name="context_menu_header" msgid="1185348426222302182">"Opções de imagem"</string>
-    <string name="video_context_menu_header" msgid="7318971116949475029">"Opções de vídeo"</string>
-    <string name="multiface_crop_help" msgid="3127018992717032779">"Toque num rosto para começar."</string>
-    <string name="photos_gallery_title" msgid="6914406246471015448">"Galeria"</string>
-    <string name="pick_photos_gallery_title" msgid="12912682424915943">"Seleccionar imagem"</string>
-    <string name="videos_gallery_title" msgid="6150354029982749479">"Galeria"</string>
-    <string name="pick_videos_gallery_title" msgid="326727095201227333">"Seleccionar vídeo"</string>
-    <string name="loading_progress_format_string" msgid="7401961873257843731">"<xliff:g id="COUNTER">%d</xliff:g> restantes"</string>
-    <string name="sendImage" msgid="7279510542799399570">"Partilhar a imagem através de"</string>
-    <string name="setImage" msgid="7246975856983303047">"Definir imagem como:"</string>
-    <string name="sendVideo" msgid="3598567735831863073">"Partilhar vídeo através de"</string>
-    <!-- no translation found for send_media_files (8201083279723850611) -->
-    <skip />
-    <string name="movieviewlabel" msgid="7363495772706775465">"Filmes"</string>
-    <string name="loading_video" msgid="4013492720121891585">"A carregar vídeo..."</string>
-    <string name="spaceIsLow_content" msgid="2848517537672543641">"Está a ficar sem espaço no cartão SD. Altere as definições de qualidade ou elimine itens da Galeria."</string>
-    <string name="resume_playing_title" msgid="8996677350649355013">"Retomar o vídeo"</string>
-    <!-- no translation found for resume_playing_message (7293000708492271389) -->
-    <skip />
-    <string name="resume_playing_resume" msgid="3847915469173852416">"Retomar a reprodução"</string>
-    <string name="resume_playing_restart" msgid="5471008499835769292">"Recomeçar"</string>
-    <string name="gadget_title" msgid="259405922673466798">"Moldura da imagem"</string>
-    <string name="file_info_title" msgid="1628963357466012538">"Informações do ficheiro:"</string>
-    <string name="video_exceed_mms_limit" msgid="3835075281230780010">"O vídeo que gravou é demasiado grande para ser enviado por MMS. Tente gravar um filme mais curto."</string>
-    <string name="multiselect_share" msgid="5261644537749253581">"Partilhar"</string>
-    <string name="multiselect_delete" msgid="9113461994546744603">"Eliminar"</string>
-    <string name="multiselect_cancel" msgid="5969428692864002165">"Cancelar"</string>
-    <string name="delete_images_message" msgid="4504926868037899430">"A eliminar imagens, por favor aguarde..."</string>
-    <string name="video_reach_size_limit" msgid="6179877322015552390">"Limite de tamanho atingido."</string>
-    <!-- no translation found for on_screen_menu_back (1252087782192565742) -->
->>>>>>> 8cb6939c
     <skip />
 </resources>