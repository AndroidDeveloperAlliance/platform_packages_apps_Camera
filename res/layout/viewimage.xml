--- conflicted
+++ resolved
@@ -84,14 +84,9 @@
             android:id="@+id/action_icon_panel"
             android:layout_alignBottom="@id/shutter_button"
             android:layout_toLeftOf="@id/shutter_button"
-<<<<<<< HEAD
-            android:layout_marginRight="38dip"
-            android:layout_width="wrap_content" 
-=======
             android:layout_marginRight="20dip"
             android:layout_marginLeft="47dip"
             android:layout_width="fill_parent"
->>>>>>> 5e5aa7e1
             android:layout_height="wrap_content"
             android:orientation="horizontal">
 
