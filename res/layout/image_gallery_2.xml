<?xml version="1.0" encoding="utf-8"?>
<!-- Copyright (C) 2007 The Android Open Source Project

     Licensed under the Apache License, Version 2.0 (the "License");
     you may not use this file except in compliance with the License.
     You may obtain a copy of the License at
  
          http://www.apache.org/licenses/LICENSE-2.0
  
     Unless required by applicable law or agreed to in writing, software
     distributed under the License is distributed on an "AS IS" BASIS,
     WITHOUT WARRANTIES OR CONDITIONS OF ANY KIND, either express or implied.
     See the License for the specific language governing permissions and
     limitations under the License.
-->

<RelativeLayout xmlns:android="http://schemas.android.com/apk/res/android" android:id="@+id/root"
    android:layout_width="fill_parent"
    android:layout_height="fill_parent">

    <view class="com.android.camera.GridViewSpecial"
        android:id="@+id/grid"
<<<<<<< HEAD
=======
        android:focusable="true"
>>>>>>> 5e5aa7e1
        android:layout_width="fill_parent"
        android:layout_height="fill_parent"
        android:listSelector="@drawable/grid_background"
    />
    
    <RelativeLayout android:id="@+id/no_images"
        android:visibility="gone"
        android:orientation="vertical"
        android:layout_centerInParent="true"
        android:layout_width="fill_parent"
        android:layout_height="fill_parent">

        <ImageView
            android:id="@+id/no_pictures_image"
            android:layout_centerInParent="true"
            android:layout_gravity="center"
            android:background="@drawable/ic_gallery_empty2"
            android:layout_width="wrap_content"
            android:layout_height="wrap_content"
        />

        <TextView
            android:layout_below="@id/no_pictures_image"
            android:layout_centerHorizontal="true"
            android:paddingTop="5dip"
            android:layout_width="wrap_content"
            android:layout_height="wrap_content"
            android:layout_gravity="center"
            android:text="@string/image_gallery_NoImageView_text"
            android:textColor="#FFBEBEBE"
            android:textSize="18dip"
        />
    </RelativeLayout>

</RelativeLayout>
<|MERGE_RESOLUTION|>--- conflicted
+++ resolved
@@ -20,10 +20,7 @@
 
     <view class="com.android.camera.GridViewSpecial"
         android:id="@+id/grid"
-<<<<<<< HEAD
-=======
         android:focusable="true"
->>>>>>> 5e5aa7e1
         android:layout_width="fill_parent"
         android:layout_height="fill_parent"
         android:listSelector="@drawable/grid_background"
