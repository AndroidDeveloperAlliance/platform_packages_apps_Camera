<?xml version="1.0" encoding="utf-8"?>
<!-- Copyright (C) 2009 The Android Open Source Project

     Licensed under the Apache License, Version 2.0 (the "License");
     you may not use this file except in compliance with the License.
     You may obtain a copy of the License at

          http://www.apache.org/licenses/LICENSE-2.0

     Unless required by applicable law or agreed to in writing, software
     distributed under the License is distributed on an "AS IS" BASIS,
     WITHOUT WARRANTIES OR CONDITIONS OF ANY KIND, either express or implied.
     See the License for the specific language governing permissions and
     limitations under the License.
-->

<LinearLayout xmlns:android="http://schemas.android.com/apk/res/android"
        xmlns:camera="http://schemas.android.com/apk/res/com.android.camera"
        android:background="@drawable/camera_background"
        android:id="@+id/camera"
        android:orientation="horizontal"
        android:layout_width="fill_parent"
        android:layout_height="fill_parent">
    <com.android.camera.PreviewFrameLayout android:id="@+id/frame_layout"
            android:layout_width="fill_parent"
            android:layout_height="fill_parent"
            android:layout_weight="1">
        <ImageView android:id="@+id/btn_gripper"
                android:background="@drawable/btn_gripper"
                android:layout_width="wrap_content"
                android:layout_height="wrap_content"/>
        <FrameLayout android:id="@+id/frame"
                android:layout_width="fill_parent"
                android:layout_height="fill_parent"
                android:background="@drawable/border_view_finder">
            <SurfaceView android:id="@+id/camera_preview"
                    android:layout_width="fill_parent"
                    android:layout_height="fill_parent"/>
            <com.android.camera.FocusRectangle
                    android:id="@+id/focus_rectangle"
                    android:layout_width="fill_parent"
                    android:layout_height="fill_parent"/>
            <LinearLayout android:id="@+id/indicator_bar"
                    android:orientation="vertical"
                    android:visibility="visible"
                    android:gravity="center"
                    android:layout_gravity="left|top"
                    android:layout_marginTop="10dp"
                    android:layout_marginLeft="10dp"
                    android:layout_width="wrap_content"
                    android:layout_height="wrap_content">
                <!-- Thsee icons should be in the same order as the
                        on-screen menu items -->
                <com.android.camera.IconIndicator
                        style="@style/IconIndicator"
                        android:id="@+id/gps_icon"
                        camera:modes="@array/gps_modes"
                        camera:icons="@array/gps_icons"/>
                <com.android.camera.IconIndicator
                        style="@style/IconIndicator"
                        android:id="@+id/flash_icon"
                        camera:modes="@array/flash_modes"
                        camera:icons="@array/flash_icons"/>
                <com.android.camera.IconIndicator
                        style="@style/IconIndicator"
                        android:id="@+id/scenemode_icon"
                        camera:modes="@array/scenemode_modes"
                        camera:icons="@array/scenemode_icons"/>
                <com.android.camera.IconIndicator
                        style="@style/IconIndicator"
                        android:id="@+id/whitebalance_icon"
                        camera:modes="@array/pref_camera_whitebalance_entryvalues"
                        camera:icons="@array/whitebalance_icons"/>
                <com.android.camera.IconIndicator
                        style="@style/IconIndicator"
<<<<<<< HEAD
                        android:id="@+id/flash_icon"
                        camera:modes="@array/flash_modes"
                        camera:icons="@array/flash_icons"/>
=======
                        android:id="@+id/focus_icon"
                        camera:modes="@array/pref_camera_focusmode_entryvalues"
                        camera:icons="@array/focusmode_icons"/>
>>>>>>> 503560f0
            </LinearLayout>
        </FrameLayout>
    </com.android.camera.PreviewFrameLayout>
</LinearLayout><|MERGE_RESOLUTION|>--- conflicted
+++ resolved
@@ -73,15 +73,9 @@
                         camera:icons="@array/whitebalance_icons"/>
                 <com.android.camera.IconIndicator
                         style="@style/IconIndicator"
-<<<<<<< HEAD
-                        android:id="@+id/flash_icon"
-                        camera:modes="@array/flash_modes"
-                        camera:icons="@array/flash_icons"/>
-=======
                         android:id="@+id/focus_icon"
                         camera:modes="@array/pref_camera_focusmode_entryvalues"
                         camera:icons="@array/focusmode_icons"/>
->>>>>>> 503560f0
             </LinearLayout>
         </FrameLayout>
     </com.android.camera.PreviewFrameLayout>
