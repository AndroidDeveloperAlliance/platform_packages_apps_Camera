<?xml version="1.0" encoding="utf-8"?>
<!-- Copyright (C) 2009 The Android Open Source Project

     Licensed under the Apache License, Version 2.0 (the "License");
     you may not use this file except in compliance with the License.
     You may obtain a copy of the License at

          http://www.apache.org/licenses/LICENSE-2.0

     Unless required by applicable law or agreed to in writing, software
     distributed under the License is distributed on an "AS IS" BASIS,
     WITHOUT WARRANTIES OR CONDITIONS OF ANY KIND, either express or implied.
     See the License for the specific language governing permissions and
     limitations under the License.
-->

<LinearLayout xmlns:android="http://schemas.android.com/apk/res/android"
        xmlns:camera="http://schemas.android.com/apk/res/com.android.camera"
        android:background="@drawable/camera_background"
        android:id="@+id/camera"
        android:orientation="horizontal"
        android:layout_width="fill_parent"
        android:layout_height="fill_parent">
    <com.android.camera.PreviewFrameLayout android:id="@+id/frame_layout"
            android:layout_width="fill_parent"
            android:layout_height="fill_parent"
            android:layout_weight="1">
        <ImageView android:id="@+id/btn_gripper"
                android:background="@drawable/btn_gripper"
                android:layout_width="wrap_content"
                android:layout_height="wrap_content"/>
        <FrameLayout android:id="@+id/frame"
                android:layout_width="fill_parent"
                android:layout_height="fill_parent"
                android:background="@drawable/border_view_finder">
            <SurfaceView android:id="@+id/camera_preview"
                    android:layout_width="fill_parent"
                    android:layout_height="fill_parent"/>
            <com.android.camera.FocusRectangle
                    android:id="@+id/focus_rectangle"
                    android:layout_width="fill_parent"
                    android:layout_height="fill_parent"/>
            <LinearLayout android:id="@+id/indicator_bar"
                    android:orientation="vertical"
                    android:visibility="visible"
                    android:gravity="center"
                    android:layout_gravity="left|top"
                    android:layout_marginTop="10dp"
                    android:layout_marginLeft="10dp"
                    android:layout_width="wrap_content"
                    android:layout_height="wrap_content">
                <com.android.camera.IconIndicator
                        style="@style/IconIndicator"
                        android:id="@+id/gps_icon"
                        camera:modes="@array/gps_modes"
                        camera:icons="@array/gps_icons"/>
                <com.android.camera.IconIndicator
                        style="@style/IconIndicator"
                        android:id="@+id/scenemode_icon"
                        camera:modes="@array/scenemode_modes"
                        camera:icons="@array/scenemode_icons"/>
                <com.android.camera.IconIndicator
                        style="@style/IconIndicator"
                        android:id="@+id/focus_icon"
                        camera:modes="@array/pref_camera_focusmode_entryvalues"
                        camera:icons="@array/focusmode_icons"/>
                <com.android.camera.IconIndicator
                        style="@style/IconIndicator"
                        android:id="@+id/whitebalance_icon"
                        camera:modes="@array/pref_camera_whitebalance_entryvalues"
                        camera:icons="@array/whitebalance_icons"/>
                <com.android.camera.IconIndicator
                        style="@style/IconIndicator"
                        android:id="@+id/flash_icon"
<<<<<<< HEAD
                        camera:modes="@array/flash_modes"
                        camera:icons="@array/flash_icons"
                        android:visibility="visible"/>
            </com.android.camera.EvenlySpacedLayout>
=======
                        camera:modes="@array/pref_camera_flashmode_entryvalues"
                        camera:icons="@array/flash_icons"/>
            </LinearLayout>
>>>>>>> 4d55cb36
        </FrameLayout>
    </com.android.camera.PreviewFrameLayout>
</LinearLayout><|MERGE_RESOLUTION|>--- conflicted
+++ resolved
@@ -72,16 +72,9 @@
                 <com.android.camera.IconIndicator
                         style="@style/IconIndicator"
                         android:id="@+id/flash_icon"
-<<<<<<< HEAD
                         camera:modes="@array/flash_modes"
-                        camera:icons="@array/flash_icons"
-                        android:visibility="visible"/>
-            </com.android.camera.EvenlySpacedLayout>
-=======
-                        camera:modes="@array/pref_camera_flashmode_entryvalues"
                         camera:icons="@array/flash_icons"/>
             </LinearLayout>
->>>>>>> 4d55cb36
         </FrameLayout>
     </com.android.camera.PreviewFrameLayout>
 </LinearLayout>