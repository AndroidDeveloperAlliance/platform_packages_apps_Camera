<?xml version="1.0" encoding="UTF-8"?>
<!-- Copyright (C) 2009 The Android Open Source Project

     Licensed under the Apache License, Version 2.0 (the "License");
     you may not use this file except in compliance with the License.
     You may obtain a copy of the License at

          http://www.apache.org/licenses/LICENSE-2.0

     Unless required by applicable law or agreed to in writing, software
     distributed under the License is distributed on an "AS IS" BASIS,
     WITHOUT WARRANTIES OR CONDITIONS OF ANY KIND, either express or implied.
     See the License for the specific language governing permissions and
     limitations under the License.
-->
<resources xmlns:android="http://schemas.android.com/apk/res/android"
    xmlns:xliff="urn:oasis:names:tc:xliff:document:1.2">
    <string name="all_images">"모든 사진"</string>
    <string name="all_videos">"모든 동영상"</string>
    <string name="camera_label">"카메라"</string>
    <string name="video_camera_label">"캠코더"</string>
    <string name="gallery_picker_label">"갤러리"</string>
    <string name="gallery_camera_bucket_name">"카메라 사진"</string>
    <string name="gallery_camera_videos_bucket_name">"카메라 동영상"</string>
    <!-- no translation found for gallery_camera_media_bucket_name (5560926838411387511) -->
    <skip />
    <string name="switch_to_video_lable">"동영상으로 전환"</string>
    <string name="switch_to_camera_lable">"카메라로 전환"</string>
    <string name="crop_label">"사진 자르기"</string>
    <string name="view_label">"사진 보기"</string>
    <string name="preferences_label">"카메라 설정"</string>
    <string name="wait">"잠시 기다려 주세요..."</string>
    <string name="no_storage">"카메라를 사용하려면 SD 카드를 넣으세요."</string>
    <string name="not_enough_space">"SD 카드가 꽉 찼습니다."</string>
    <string name="preparing_sd">"SD 카드 준비중..."</string>
    <string name="wallpaper">"배경화면을 설정하는 중입니다. 잠시 기다려 주세요..."</string>
    <string name="savingImage">"사진 저장 중..."</string>
    <string name="runningFaceDetection">"잠시 기다려 주세요..."</string>
    <string name="settings">"설정"</string>
    <string name="view">"보기"</string>
    <string name="details">"세부정보"</string>
    <!-- no translation found for show_on_map (441725587731006228) -->
    <skip />
    <string name="rotate">"회전"</string>
    <string name="rotate_left">"왼쪽으로 회전"</string>
    <string name="rotate_right">"오른쪽으로 회전"</string>
    <string name="slide_show">"슬라이드쇼"</string>
    <!-- no translation found for multiselect (4761682939945434146) -->
    <skip />
    <string name="capture_picture">"사진촬영"</string>
    <string name="capture_video">"동영상 캡처"</string>
    <string name="crop_save_text">"저장"</string>
    <string name="crop_discard_text">"취소"</string>
    <string name="confirm_delete_title">"삭제"</string>
    <string name="confirm_delete_message">"사진이 삭제됩니다."</string>
    <string name="confirm_delete_video_message">"동영상이 삭제됩니다."</string>
    <!-- no translation found for confirm_delete_multiple_message (5962369828035778779) -->
    <skip />
    <!-- no translation found for review_toss (7255331999518617841) -->
    <skip />
    <!-- no translation found for review_share (7294755861072174509) -->
    <skip />
    <!-- no translation found for review_set (8304758352155378636) -->
    <skip />
    <!-- no translation found for review_play (6015456244323302817) -->
    <skip />
    <!-- no translation found for review_cancel (8188009385853399254) -->
    <skip />
    <!-- no translation found for review_done (5417465988786728114) -->
    <skip />
    <!-- no translation found for review_ok (5305096180300056529) -->
    <skip />
    <!-- no translation found for review_retake (7804864054896088338) -->
    <skip />
    <string name="camera_toss">"삭제"</string>
    <string name="camera_gallery">"갤러리"</string>
    <string name="camera_share">"공유"</string>
    <string name="camera_set">"다음으로 설정"</string>
    <string name="camera_play">"재생"</string>
    <string name="camera_attach">"첨부"</string>
    <string name="camera_cancel">"취소"</string>
    <string name="camera_crop">"자르기"</string>
    <string name="no_way_to_share_image">"사진을 공유할 수 없습니다."</string>
    <string name="no_way_to_share_video">"동영상을 공유할 수 없습니다."</string>
    <string name="video_play">"재생"</string>
    <string name="camera_gallery_photos_text">"갤러리"</string>
    <string name="camera_pick_wallpaper">"사진"</string>
    <string name="camera_setas_wallpaper">"배경화면"</string>
    <string name="pref_gallery_category">"일반 설정"</string>
    <string name="pref_slideshow_category">"슬라이드쇼 설정"</string>
    <string name="pref_gallery_size_title">"디스플레이 크기"</string>
    <string name="pref_gallery_size_summary">"사진 및 동영상 표시 크기 선택"</string>
    <string name="pref_gallery_size_dialogtitle">"사진 크기"</string>
  <string-array name="pref_gallery_size_choices">
    <item>"크게"</item>
    <item>"작게"</item>
  </string-array>
    <string name="pref_gallery_sort_title">"정렬 순서"</string>
    <string name="pref_gallery_sort_summary">"사진 및 동영상 정렬 순서 선택"</string>
    <string name="pref_gallery_sort_dialogtitle">"사진 정렬"</string>
  <string-array name="pref_gallery_sort_choices">
    <item>"가장 최근 사진 먼저"</item>
    <item>"가장 오래된 사진 먼저"</item>
  </string-array>
    <string name="pref_gallery_slideshow_interval_title">"슬라이드쇼 간격"</string>
    <string name="pref_gallery_slideshow_interval_summary">"쇼에서 각 슬라이드를 표시할 시간 선택"</string>
    <string name="pref_gallery_slideshow_interval_dialogtitle">"슬라이드쇼 간격"</string>
  <string-array name="pref_gallery_slideshow_interval_choices">
    <item>"2초"</item>
    <item>"3초"</item>
    <item>"4초"</item>
  </string-array>
    <string name="pref_gallery_slideshow_transition_title">"슬라이드쇼 화면전환"</string>
    <string name="pref_gallery_slideshow_transition_summary">"슬라이드 간에 이동할 때 사용할 효과 선택"</string>
    <string name="pref_gallery_slideshow_transition_dialogtitle">"슬라이드쇼 화면전환"</string>
  <string-array name="pref_gallery_slideshow_transition_choices">
    <item>"페이드 인/아웃"</item>
    <item>"슬라이드 왼쪽 - 오른쪽"</item>
    <item>"슬라이드 위 - 아래"</item>
    <item>"무작위 선택"</item>
  </string-array>
    <string name="pref_gallery_slideshow_repeat_title">"슬라이드쇼 반복"</string>
    <string name="pref_gallery_slideshow_repeat_summary">"슬라이드쇼를 한 번 이상 재생"</string>
    <string name="pref_gallery_slideshow_shuffle_title">"슬라이드 섞기"</string>
    <string name="pref_gallery_slideshow_shuffle_summary">"무작위로 사진 표시"</string>
    <string name="pref_camera_recordlocation_title">"사진에 위치 저장"</string>
    <string name="pref_camera_recordlocation_summary">"사진 데이터에 위치 기록"</string>
    <skip />
<<<<<<< HEAD
    <string name="pref_camera_videoquality_title">"동영상 화질 선택"</string>
    <string name="pref_camera_videoquality_entry_0">"저화질(MMS 메시지용)"</string>
    <string name="pref_camera_videoquality_entry_1">"높음(SD 카드용)"</string>
    <string name="pref_camera_videoquality_dialogtitle">"동영상 화질"</string>
    <!-- no translation found for pref_camera_video_duration_title (3659987702892910722) -->
=======
    <string name="pref_camera_videoquality_title" msgid="4127153321803677407">"동영상 화질"</string>
    <string name="pref_camera_videoquality_entry_0" msgid="6300182041472826848">"저화질(MMS 메시지용)"</string>
    <string name="pref_camera_videoquality_entry_1" msgid="6742349839919099735">"높음(SD 카드용)"</string>
    <string name="pref_camera_videoquality_dialogtitle" msgid="9154437474111181737">"동영상 화질"</string>
    <string name="pref_camera_video_duration_title" msgid="8049279326917441484">"동영상 길이"</string>
    <string name="pref_camera_video_duration_entry_mms" msgid="9067623003661464481">"<xliff:g id="DURATION">%1$d</xliff:g>초(MMS용)"</string>
    <string name="pref_camera_video_duration_entry_10" msgid="664455443394175885">"10분"</string>
    <string name="pref_camera_video_duration_entry_30" msgid="1197298883102352735">"30분"</string>
    <string name="pref_camera_video_duration_dialogtitle" msgid="5762031980003877975">"동영상 길이"</string>
    <!-- no translation found for pref_camera_settings_category (2576236450859613120) -->
>>>>>>> 4da7a84f
    <skip />
    <!-- no translation found for pref_camera_video_duration_entry_10 (664455443394175885) -->
    <skip />
    <!-- no translation found for pref_camera_video_duration_entry_30 (1197298883102352735) -->
    <skip />
    <!-- no translation found for pref_camera_video_duration_dialogtitle (5762031980003877975) -->
    <skip />
    <skip />
    <!-- no translation found for pref_camera_picturesize_title (8391466986280182397) -->
    <skip />
    <!-- no translation found for pref_camera_picturesize_entry_2048x1536 (7304479270077279178) -->
    <skip />
    <!-- no translation found for pref_camera_picturesize_entry_1600x1200 (6722733164421134734) -->
    <skip />
    <!-- no translation found for pref_camera_picturesize_entry_1024x768 (6648351357102402892) -->
    <skip />
    <!-- no translation found for pref_camera_picturesize_dialogtitle (2741153309776113961) -->
    <skip />
    <!-- no translation found for pref_camera_jpegquality_title (3045390831339734843) -->
    <skip />
    <!-- no translation found for pref_camera_jpegquality_entry_superfine (4087830022547613205) -->
    <skip />
    <!-- no translation found for pref_camera_jpegquality_entry_fine (4474043704802385370) -->
    <skip />
    <!-- no translation found for pref_camera_jpegquality_entry_normal (1274801937207351293) -->
    <skip />
    <!-- no translation found for pref_camera_jpegquality_dialogtitle (18195886066728203) -->
    <skip />
    <!-- no translation found for pref_camera_focusmode_title (3829707410870789496) -->
    <skip />
    <!-- no translation found for pref_camera_focusmode_entry_auto (7374820710300362457) -->
    <skip />
    <!-- no translation found for pref_camera_focusmode_entry_infinity (3413922419264967552) -->
    <skip />
    <!-- no translation found for pref_camera_focusmode_dialogtitle (3464580667965511167) -->
    <skip />
    <string name="camerasettings">"설정"</string>
    <string name="image_gallery_NoImageView_text">"미디어 파일이 없습니다."</string>
    <string name="pref_gallery_confirm_delete_title">"삭제 확인"</string>
    <string name="pref_gallery_confirm_delete_summary">"사진 및 동영상 삭제 전 확인 표시"</string>
    <!-- no translation found for no_location_image (6929172123058811834) -->
    <skip />
    <string name="details_panel_title">"세부정보"</string>
    <string name="details_file_size">"파일 크기:"</string>
    <string name="details_image_resolution">"해상도:"</string>
    <!-- no translation found for details_image_make (2888477930210903540) -->
    <skip />
    <!-- no translation found for details_image_model (3608007849933924336) -->
    <skip />
    <!-- no translation found for details_image_whitebalance (4412514247882436065) -->
    <skip />
    <!-- no translation found for details_image_latitude (6701704806314765468) -->
    <skip />
    <!-- no translation found for details_image_longitude (5583629669864057389) -->
    <skip />
    <!-- no translation found for details_image_location (6460201074393148978) -->
    <skip />
    <string name="details_duration">"재생 시간:"</string>
    <string name="details_date_taken">"촬영 날짜:"</string>
    <string name="details_frame_rate">"프레임 속도:"</string>
    <string name="details_bit_rate">"비트 전송률:"</string>
    <string name="details_codec">"코덱:"</string>
    <string name="details_format">"형식:"</string>
    <string name="details_dimension_x">"%1$d x %2$d"</string>
    <string name="details_ms">"%1$02d:%2$02d"</string>
    <string name="details_hms">"%1$d:%2$02d:%3$02d"</string>
    <string name="details_fps">"%1$dfps"</string>
    <string name="details_kbps">"%1$dKbps"</string>
    <string name="details_mbps">"%1$gMbps"</string>
    <string name="details_ok">"확인"</string>
    <string name="context_menu_header">"사진 옵션"</string>
    <string name="video_context_menu_header">"동영상 옵션"</string>
    <string name="multiface_crop_help">"시작하려면 얼굴을 탭하세요."</string>
    <string name="photos_gallery_title">"갤러리"</string>
    <string name="pick_photos_gallery_title">"사진 선택"</string>
    <string name="videos_gallery_title">"갤러리"</string>
    <string name="pick_videos_gallery_title">"동영상 선택"</string>
    <string name="loading_progress_format_string">"<xliff:g id="COUNTER">%d</xliff:g>개 남음"</string>
    <string name="sendImage">"사진 공유 응용프로그램"</string>
    <string name="setImage">"사진을 다음으로 설정"</string>
    <string name="sendVideo">"동영상 공유 응용프로그램"</string>
    <string name="movieviewlabel">"영화"</string>
    <string name="loading_video">"동영상 로드 중..."</string>
    <string name="spaceIsLow_content">"SD 카드의 공간이 부족합니다. 화질 설정을 변경하거나 갤러리에서 항목을 삭제하세요."</string>
    <string name="resume_playing_title">"동영상 다시 시작"</string>
    <string name="resume_playing_message">"%s에서 재생을 다시 시작하시겠습니까?"</string>
    <string name="resume_playing_resume">"재생 다시 시작"</string>
    <string name="resume_playing_restart">"시작"</string>
    <string name="gadget_title">"사진 프레임"</string>
    <string name="file_info_title">"파일 정보:"</string>
    <string name="video_exceed_mms_limit">"녹화한 동영상이 너무 커서 MMS를 통해 전송할 수 없습니다. 클립의 길이를 더 짧게 녹화하세요."</string>
    <!-- no translation found for multiselect_share (5261644537749253581) -->
    <skip />
    <!-- no translation found for multiselect_delete (9113461994546744603) -->
    <skip />
    <!-- no translation found for multiselect_cancel (5969428692864002165) -->
    <skip />
    <!-- no translation found for delete_images_message (4504926868037899430) -->
    <skip />
    <!-- no translation found for video_reach_size_limit (6179877322015552390) -->
    <skip />
</resources><|MERGE_RESOLUTION|>--- conflicted
+++ resolved
@@ -124,26 +124,12 @@
     <string name="pref_gallery_slideshow_shuffle_title">"슬라이드 섞기"</string>
     <string name="pref_gallery_slideshow_shuffle_summary">"무작위로 사진 표시"</string>
     <string name="pref_camera_recordlocation_title">"사진에 위치 저장"</string>
-    <string name="pref_camera_recordlocation_summary">"사진 데이터에 위치 기록"</string>
-    <skip />
-<<<<<<< HEAD
+    <skip />
     <string name="pref_camera_videoquality_title">"동영상 화질 선택"</string>
     <string name="pref_camera_videoquality_entry_0">"저화질(MMS 메시지용)"</string>
     <string name="pref_camera_videoquality_entry_1">"높음(SD 카드용)"</string>
     <string name="pref_camera_videoquality_dialogtitle">"동영상 화질"</string>
     <!-- no translation found for pref_camera_video_duration_title (3659987702892910722) -->
-=======
-    <string name="pref_camera_videoquality_title" msgid="4127153321803677407">"동영상 화질"</string>
-    <string name="pref_camera_videoquality_entry_0" msgid="6300182041472826848">"저화질(MMS 메시지용)"</string>
-    <string name="pref_camera_videoquality_entry_1" msgid="6742349839919099735">"높음(SD 카드용)"</string>
-    <string name="pref_camera_videoquality_dialogtitle" msgid="9154437474111181737">"동영상 화질"</string>
-    <string name="pref_camera_video_duration_title" msgid="8049279326917441484">"동영상 길이"</string>
-    <string name="pref_camera_video_duration_entry_mms" msgid="9067623003661464481">"<xliff:g id="DURATION">%1$d</xliff:g>초(MMS용)"</string>
-    <string name="pref_camera_video_duration_entry_10" msgid="664455443394175885">"10분"</string>
-    <string name="pref_camera_video_duration_entry_30" msgid="1197298883102352735">"30분"</string>
-    <string name="pref_camera_video_duration_dialogtitle" msgid="5762031980003877975">"동영상 길이"</string>
-    <!-- no translation found for pref_camera_settings_category (2576236450859613120) -->
->>>>>>> 4da7a84f
     <skip />
     <!-- no translation found for pref_camera_video_duration_entry_10 (664455443394175885) -->
     <skip />
