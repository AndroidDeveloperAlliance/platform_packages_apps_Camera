<?xml version="1.0" encoding="utf-8"?>
<!-- Copyright (C) 2008 The Android Open Source Project

     Licensed under the Apache License, Version 2.0 (the "License");
     you may not use this file except in compliance with the License.
     You may obtain a copy of the License at

          http://www.apache.org/licenses/LICENSE-2.0

     Unless required by applicable law or agreed to in writing, software
     distributed under the License is distributed on an "AS IS" BASIS,
     WITHOUT WARRANTIES OR CONDITIONS OF ANY KIND, either express or implied.
     See the License for the specific language governing permissions and
     limitations under the License.
-->

<!-- This is a primitive example showing the different types of preferences available. -->
<PreferenceScreen
        xmlns:android="http://schemas.android.com/apk/res/android">

    <PreferenceCategory
      android:title="@string/pref_camera_general_settings_category">

        <CheckBoxPreference
                android:key="pref_camera_recordlocation_key"
                android:title="@string/pref_camera_recordlocation_title"
                android:summary="@string/pref_camera_recordlocation_summary"
                android:defaultValue="false"/>
    </PreferenceCategory>
    
    <PreferenceCategory
      android:title="@string/pref_camera_videoquality_category">
        <!-- android:summary is filled in by CameraSettings -->
        <ListPreference
                android:key="pref_camera_videoquality_key"
                android:defaultValue="@string/pref_camera_videoquality_default"
                android:title="@string/pref_camera_videoquality_title"
                android:entries="@array/pref_camera_videoquality_entries"
                android:entryValues="@array/pref_camera_videoquality_entryvalues"
                android:dialogTitle="@string/pref_camera_videoquality_dialogtitle" />
    </PreferenceCategory>

    <PreferenceCategory
      android:title="@string/pref_camera_picture_settings_category">
        <!-- summary, entries, entryValues are filled in by CameraSettings -->
        <ListPreference
                android:key="pref_camera_whitebalance_key"
                android:defaultValue="@string/pref_camera_whitebalance_default"
                android:title="@string/pref_camera_whitebalance_title"
                android:dialogTitle="@string/pref_camera_whitebalance_dialogtitle" />

        <ListPreference
                android:key="pref_camera_effect_key"
                android:defaultValue="@string/pref_camera_effect_default"
                android:title="@string/pref_camera_effect_title"
                android:dialogTitle="@string/pref_camera_effect_dialogtitle" />

        <ListPreference
<<<<<<< HEAD
=======
                android:key="pref_camera_brightness_key"
                android:defaultValue="@string/pref_camera_brightness_default"
                android:title="@string/pref_camera_brightness_title"
                android:dialogTitle="@string/pref_camera_brightness_dialogtitle" />

        <ListPreference
>>>>>>> 5e5aa7e1
                android:key="pref_camera_picturesize_key"
                android:defaultValue="@string/pref_camera_picturesize_default"
                android:title="@string/pref_camera_picturesize_title"
                android:dialogTitle="@string/pref_camera_picturesize_dialogtitle" />

        <ListPreference
                android:key="pref_camera_jpegquality_key"
                android:defaultValue="@string/pref_camera_jpegquality_default"
                android:title="@string/pref_camera_jpegquality_title"
                android:entries="@array/pref_camera_jpegquality_entries"
                android:entryValues="@array/pref_camera_jpegquality_entryvalues"
                android:dialogTitle="@string/pref_camera_jpegquality_dialogtitle" />
<<<<<<< HEAD
=======

        <ListPreference
                android:key="pref_camera_focusmode_key"
                android:defaultValue="@string/pref_camera_focusmode_default"
                android:title="@string/pref_camera_focusmode_title"
                android:entries="@array/pref_camera_focusmode_entries"
                android:entryValues="@array/pref_camera_focusmode_entryvalues"
                android:dialogTitle="@string/pref_camera_focusmode_dialogtitle" />
>>>>>>> 5e5aa7e1
    </PreferenceCategory>

</PreferenceScreen><|MERGE_RESOLUTION|>--- conflicted
+++ resolved
@@ -56,15 +56,12 @@
                 android:dialogTitle="@string/pref_camera_effect_dialogtitle" />
 
         <ListPreference
-<<<<<<< HEAD
-=======
                 android:key="pref_camera_brightness_key"
                 android:defaultValue="@string/pref_camera_brightness_default"
                 android:title="@string/pref_camera_brightness_title"
                 android:dialogTitle="@string/pref_camera_brightness_dialogtitle" />
 
         <ListPreference
->>>>>>> 5e5aa7e1
                 android:key="pref_camera_picturesize_key"
                 android:defaultValue="@string/pref_camera_picturesize_default"
                 android:title="@string/pref_camera_picturesize_title"
@@ -77,8 +74,6 @@
                 android:entries="@array/pref_camera_jpegquality_entries"
                 android:entryValues="@array/pref_camera_jpegquality_entryvalues"
                 android:dialogTitle="@string/pref_camera_jpegquality_dialogtitle" />
-<<<<<<< HEAD
-=======
 
         <ListPreference
                 android:key="pref_camera_focusmode_key"
@@ -87,7 +82,6 @@
                 android:entries="@array/pref_camera_focusmode_entries"
                 android:entryValues="@array/pref_camera_focusmode_entryvalues"
                 android:dialogTitle="@string/pref_camera_focusmode_dialogtitle" />
->>>>>>> 5e5aa7e1
     </PreferenceCategory>
 
 </PreferenceScreen>