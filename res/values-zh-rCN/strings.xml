<?xml version="1.0" encoding="UTF-8"?>
<!-- Copyright (C) 2009 The Android Open Source Project

     Licensed under the Apache License, Version 2.0 (the "License");
     you may not use this file except in compliance with the License.
     You may obtain a copy of the License at

          http://www.apache.org/licenses/LICENSE-2.0

     Unless required by applicable law or agreed to in writing, software
     distributed under the License is distributed on an "AS IS" BASIS,
     WITHOUT WARRANTIES OR CONDITIONS OF ANY KIND, either express or implied.
     See the License for the specific language governing permissions and
     limitations under the License.
-->
<resources xmlns:android="http://schemas.android.com/apk/res/android"
    xmlns:xliff="urn:oasis:names:tc:xliff:document:1.2">
    <string name="all_images">"所有图片"</string>
    <string name="all_videos">"所有视频"</string>
    <string name="camera_label">"相机"</string>
    <string name="video_camera_label">"摄像机"</string>
    <string name="gallery_picker_label">"图库"</string>
    <string name="gallery_camera_bucket_name">"用相机拍摄的照片"</string>
    <string name="gallery_camera_videos_bucket_name">"用相机拍摄的视频"</string>
    <!-- no translation found for gallery_camera_media_bucket_name (5560926838411387511) -->
    <skip />
    <string name="switch_to_video_lable">"切换到视频"</string>
    <string name="switch_to_camera_lable">"切换到相机"</string>
    <string name="crop_label">"修剪图片"</string>
    <string name="view_label">"查看图片"</string>
    <string name="preferences_label">"相机设置"</string>
    <string name="wait">"请稍候..."</string>
    <string name="no_storage">"使用相机前请先插入 SD 卡。"</string>
    <string name="not_enough_space">"SD 卡已满。"</string>
    <string name="preparing_sd">"正在准备 SD 卡..."</string>
    <string name="wallpaper">"正在设置壁纸，请稍候..."</string>
    <string name="savingImage">"正在保存照片..."</string>
    <string name="runningFaceDetection">"请稍候..."</string>
    <string name="settings">"设置"</string>
    <string name="view">"查看"</string>
    <string name="details">"详细信息"</string>
    <!-- no translation found for show_on_map (441725587731006228) -->
    <skip />
    <string name="rotate">"旋转"</string>
    <string name="rotate_left">"向左旋转"</string>
    <string name="rotate_right">"向右旋转"</string>
    <string name="slide_show">"播放幻灯片"</string>
    <!-- no translation found for multiselect (4761682939945434146) -->
    <skip />
    <string name="capture_picture">"拍摄照片"</string>
    <string name="capture_video">"拍摄视频"</string>
    <string name="crop_save_text">"保存"</string>
    <string name="crop_discard_text">"舍弃"</string>
    <string name="confirm_delete_title">"删除"</string>
    <string name="confirm_delete_message">"将会删除此照片。"</string>
    <string name="confirm_delete_video_message">"将会删除视频。"</string>
    <!-- no translation found for confirm_delete_multiple_message (5962369828035778779) -->
    <skip />
    <!-- no translation found for review_toss (7255331999518617841) -->
    <skip />
    <!-- no translation found for review_share (7294755861072174509) -->
    <skip />
    <!-- no translation found for review_set (8304758352155378636) -->
    <skip />
    <!-- no translation found for review_play (6015456244323302817) -->
    <skip />
    <!-- no translation found for review_cancel (8188009385853399254) -->
    <skip />
    <!-- no translation found for review_done (5417465988786728114) -->
    <skip />
    <!-- no translation found for review_ok (5305096180300056529) -->
    <skip />
    <!-- no translation found for review_retake (7804864054896088338) -->
    <skip />
    <string name="camera_toss">"删除"</string>
    <string name="camera_gallery">"图库"</string>
    <string name="camera_share">"分享"</string>
    <string name="camera_set">"设置为"</string>
    <string name="camera_play">"播放"</string>
    <string name="camera_attach">"附加"</string>
    <string name="camera_cancel">"取消"</string>
    <string name="camera_crop">"修剪"</string>
    <string name="no_way_to_share_image">"无法分享此图片。"</string>
    <string name="no_way_to_share_video">"无法分享此视频。"</string>
    <string name="video_play">"播放"</string>
    <string name="camera_gallery_photos_text">"图库"</string>
    <string name="camera_pick_wallpaper">"图片"</string>
    <string name="camera_setas_wallpaper">"壁纸"</string>
    <string name="pref_gallery_category">"常规设置"</string>
    <string name="pref_slideshow_category">"幻灯片设置"</string>
    <string name="pref_camera_general_settings_category">"常规设置"</string>
    <string name="pref_gallery_size_title">"显示大小"</string>
    <string name="pref_gallery_size_summary">"选择图片和视频的显示大小"</string>
    <string name="pref_gallery_size_dialogtitle">"图片大小"</string>
  <string-array name="pref_gallery_size_choices">
    <item>"大"</item>
    <item>"小"</item>
  </string-array>
    <string name="pref_gallery_sort_title">"排序顺序"</string>
    <string name="pref_gallery_sort_summary">"选择图片和视频的排序顺序"</string>
    <string name="pref_gallery_sort_dialogtitle">"图片排序"</string>
  <string-array name="pref_gallery_sort_choices">
    <item>"最新的图片在最前面"</item>
    <item>"最新的图片在最后面"</item>
  </string-array>
    <string name="pref_gallery_slideshow_interval_title">"幻灯片播放间隔"</string>
    <string name="pref_gallery_slideshow_interval_summary">"选择每张幻灯片在播放过程中持续显示的时间"</string>
    <string name="pref_gallery_slideshow_interval_dialogtitle">"幻灯片播放间隔"</string>
  <string-array name="pref_gallery_slideshow_interval_choices">
    <item>"2 秒"</item>
    <item>"3 秒"</item>
    <item>"4 秒"</item>
  </string-array>
    <string name="pref_gallery_slideshow_transition_title">"幻灯片切换"</string>
    <string name="pref_gallery_slideshow_transition_summary">"选择幻灯片切换时应用的效果"</string>
    <string name="pref_gallery_slideshow_transition_dialogtitle">"幻灯片切换"</string>
  <string-array name="pref_gallery_slideshow_transition_choices">
    <item>"淡入和淡出"</item>
    <item>"自左至右滑动"</item>
    <item>"自上至下滑动"</item>
    <item>"随机选择"</item>
  </string-array>
<<<<<<< HEAD
    <string name="pref_gallery_slideshow_repeat_title">"重复播放幻灯片"</string>
    <string name="pref_gallery_slideshow_repeat_summary">"循环播放幻灯片"</string>
    <string name="pref_gallery_slideshow_shuffle_title">"随机播放幻灯片"</string>
    <string name="pref_gallery_slideshow_shuffle_summary">"以随机顺序显示图片"</string>
    <string name="pref_camera_recordlocation_title">"在照片中存储位置"</string>
    <string name="pref_camera_recordlocation_summary">"在照片数据中记录位置"</string>
    <!-- no translation found for pref_camera_video_settings_category (5788821601203523037) -->
    <skip />
    <string name="pref_camera_videoquality_title">"选择视频画质"</string>
    <string name="pref_camera_videoquality_entry_0">"低（对于彩信）"</string>
    <string name="pref_camera_videoquality_entry_1">"高（对于 SD 卡）"</string>
    <string name="pref_camera_videoquality_dialogtitle">"视频画质"</string>
    <!-- no translation found for pref_camera_video_duration_title (3659987702892910722) -->
    <skip />
    <!-- no translation found for pref_camera_video_duration_entry_10 (664455443394175885) -->
    <skip />
    <!-- no translation found for pref_camera_video_duration_entry_30 (1197298883102352735) -->
    <skip />
    <!-- no translation found for pref_camera_video_duration_dialogtitle (5762031980003877975) -->
    <skip />
    <!-- no translation found for pref_camera_picture_settings_category (1513001949820030759) -->
    <skip />
    <!-- no translation found for pref_camera_picturesize_title (8391466986280182397) -->
    <skip />
    <!-- no translation found for pref_camera_picturesize_entry_2048x1536 (7304479270077279178) -->
    <skip />
    <!-- no translation found for pref_camera_picturesize_entry_1600x1200 (6722733164421134734) -->
    <skip />
    <!-- no translation found for pref_camera_picturesize_entry_1024x768 (6648351357102402892) -->
    <skip />
    <!-- no translation found for pref_camera_picturesize_dialogtitle (2741153309776113961) -->
    <skip />
    <!-- no translation found for pref_camera_jpegquality_title (3045390831339734843) -->
    <skip />
    <!-- no translation found for pref_camera_jpegquality_entry_superfine (4087830022547613205) -->
    <skip />
    <!-- no translation found for pref_camera_jpegquality_entry_fine (4474043704802385370) -->
    <skip />
    <!-- no translation found for pref_camera_jpegquality_entry_normal (1274801937207351293) -->
    <skip />
    <!-- no translation found for pref_camera_jpegquality_dialogtitle (18195886066728203) -->
    <skip />
    <!-- no translation found for pref_camera_focusmode_title (3829707410870789496) -->
    <skip />
    <!-- no translation found for pref_camera_focusmode_entry_auto (7374820710300362457) -->
    <skip />
    <!-- no translation found for pref_camera_focusmode_entry_infinity (3413922419264967552) -->
    <skip />
    <!-- no translation found for pref_camera_focusmode_value_infinity (3629041045019224450) -->
    <skip />
    <!-- no translation found for pref_camera_focusmode_dialogtitle (3464580667965511167) -->
    <skip />
    <string name="camerasettings">"设置"</string>
    <string name="image_gallery_NoImageView_text">"找不到媒体。"</string>
    <string name="pref_gallery_confirm_delete_title">"确认删除"</string>
    <string name="pref_gallery_confirm_delete_summary">"在删除图片或视频前显示确认消息"</string>
    <!-- no translation found for no_location_image (6929172123058811834) -->
    <skip />
    <string name="details_panel_title">"详细信息"</string>
    <string name="details_file_size">"文件大小："</string>
    <string name="details_image_resolution">"分辨率："</string>
    <!-- no translation found for details_image_make (2888477930210903540) -->
    <skip />
    <!-- no translation found for details_image_model (3608007849933924336) -->
    <skip />
    <!-- no translation found for details_image_whitebalance (4412514247882436065) -->
    <skip />
    <!-- no translation found for details_image_latitude (6701704806314765468) -->
    <skip />
    <!-- no translation found for details_image_longitude (5583629669864057389) -->
    <skip />
    <!-- no translation found for details_image_location (6460201074393148978) -->
    <skip />
    <string name="details_duration">"持续时间："</string>
    <string name="details_date_taken">"拍摄日期："</string>
    <string name="details_frame_rate">"帧频："</string>
    <string name="details_bit_rate">"比特率："</string>
    <string name="details_codec">"编解码器："</string>
    <string name="details_format">"格式："</string>
    <string name="details_dimension_x">"%1$d x %2$d"</string>
    <string name="details_ms">"%1$02d:%2$02d"</string>
    <string name="details_hms">"%1$d:%2$02d:%3$02d"</string>
    <string name="details_fps">"%1$d fps"</string>
    <string name="details_kbps">"%1$d Kbps"</string>
    <string name="details_mbps">"%1$g Mbps"</string>
    <string name="details_ok">"确定"</string>
    <string name="context_menu_header">"图片选项"</string>
    <string name="video_context_menu_header">"视频选项"</string>
    <string name="multiface_crop_help">"点按一张脸开始裁剪。"</string>
    <string name="photos_gallery_title">"图库"</string>
    <string name="pick_photos_gallery_title">"选择图片"</string>
    <string name="videos_gallery_title">"图库"</string>
    <string name="pick_videos_gallery_title">"选择视频"</string>
    <string name="loading_progress_format_string">"还剩 <xliff:g id="COUNTER">%d</xliff:g> 个"</string>
    <string name="sendImage">"图片分享方式"</string>
    <string name="setImage">"将图片设置为"</string>
    <string name="sendVideo">"分享视频的方式"</string>
    <string name="movieviewlabel">"电影"</string>
    <string name="loading_video">"正在载入视频..."</string>
    <string name="spaceIsLow_content">"SD 卡空间不足。请更改画质设置或从图库中删除部分项。"</string>
    <string name="resume_playing_title">"重新播放视频"</string>
    <string name="resume_playing_message">"从 %s 开始重新播放？"</string>
    <string name="resume_playing_resume">"重新播放"</string>
    <string name="resume_playing_restart">"重新开始"</string>
    <string name="gadget_title">"相框"</string>
    <string name="file_info_title">"文件信息："</string>
    <string name="video_exceed_mms_limit">"您录制的视频太大，无法用彩信发送。请尝试录制短一点的剪辑。"</string>
    <!-- no translation found for multiselect_share (5261644537749253581) -->
    <skip />
    <!-- no translation found for multiselect_delete (9113461994546744603) -->
    <skip />
    <!-- no translation found for multiselect_cancel (5969428692864002165) -->
    <skip />
    <!-- no translation found for delete_images_message (4504926868037899430) -->
    <skip />
    <!-- no translation found for video_reach_size_limit (6179877322015552390) -->
=======
    <string name="pref_gallery_slideshow_repeat_title" msgid="6512135022461429738">"重复播放幻灯片"</string>
    <string name="pref_gallery_slideshow_repeat_summary" msgid="8289230397431855268">"循环播放幻灯片"</string>
    <string name="pref_gallery_slideshow_shuffle_title" msgid="3677508579783015598">"随机播放幻灯片"</string>
    <string name="pref_gallery_slideshow_shuffle_summary" msgid="8566948749149325715">"以随机顺序显示图片"</string>
    <string name="pref_camera_recordlocation_title" msgid="273727672426306702">"在照片中存储位置"</string>
    <string name="pref_camera_recordlocation_summary" msgid="3275371402016128548">"在照片数据中记录位置"</string>
    <string name="pref_camera_video_settings_category" msgid="5788821601203523037">"视频设置"</string>
    <string name="pref_camera_videoquality_title" msgid="4127153321803677407">"视频质量"</string>
    <string name="pref_camera_videoquality_entry_0" msgid="6300182041472826848">"低（对于彩信）"</string>
    <string name="pref_camera_videoquality_entry_1" msgid="6742349839919099735">"高（对于 SD 卡）"</string>
    <string name="pref_camera_videoquality_dialogtitle" msgid="9154437474111181737">"视频画质"</string>
    <!-- no translation found for pref_camera_video_duration_title (8049279326917441484) -->
    <skip />
    <!-- no translation found for pref_camera_video_duration_entry_mms (9067623003661464481) -->
    <skip />
    <string name="pref_camera_video_duration_entry_10" msgid="664455443394175885">"10 分钟"</string>
    <string name="pref_camera_video_duration_entry_30" msgid="1197298883102352735">"30 分钟"</string>
    <string name="pref_camera_video_duration_dialogtitle" msgid="5762031980003877975">"视频长度"</string>
    <string name="pref_camera_picture_settings_category" msgid="1513001949820030759">"照片设置"</string>
    <!-- no translation found for pref_camera_picturesize_title (4333724936665883006) -->
    <skip />
    <string name="pref_camera_picturesize_entry_2592x1936" msgid="2293389043895753549">"5 百万 (2592x1936)"</string>
    <string name="pref_camera_picturesize_entry_2048x1536" msgid="7304479270077279178">"3 百万 (2048x1536)"</string>
    <string name="pref_camera_picturesize_entry_1600x1200" msgid="6722733164421134734">"2 百万 (1600x1200)"</string>
    <string name="pref_camera_picturesize_entry_1024x768" msgid="6648351357102402892">"1 百万 (1024x768)"</string>
    <string name="pref_camera_picturesize_dialogtitle" msgid="2741153309776113961">"照片大小"</string>
    <!-- no translation found for pref_camera_jpegquality_title (6074540285403193970) -->
    <skip />
    <string name="pref_camera_jpegquality_entry_superfine" msgid="4087830022547613205">"极精细"</string>
    <string name="pref_camera_jpegquality_entry_fine" msgid="4474043704802385370">"精细"</string>
    <string name="pref_camera_jpegquality_entry_normal" msgid="1274801937207351293">"正常"</string>
    <string name="pref_camera_jpegquality_dialogtitle" msgid="18195886066728203">"照片质量"</string>
    <!-- no translation found for pref_camera_focusmode_title (2877248921829329127) -->
    <skip />
    <string name="pref_camera_focusmode_entry_auto" msgid="7374820710300362457">"自动"</string>
    <string name="pref_camera_focusmode_entry_infinity" msgid="3413922419264967552">"无限远"</string>
    <string name="pref_camera_focusmode_dialogtitle" msgid="3464580667965511167">"对焦方式"</string>
    <string name="camerasettings" msgid="2433519618178453928">"设置"</string>
    <string name="image_gallery_NoImageView_text" msgid="409595259802877447">"找不到媒体。"</string>
    <string name="pref_gallery_confirm_delete_title" msgid="642429032687845907">"确认删除"</string>
    <string name="pref_gallery_confirm_delete_summary" msgid="5253456492765525245">"在删除图片或视频前显示确认消息"</string>
    <string name="no_location_image" msgid="6929172123058811834">"此图片中没有地点信息。"</string>
    <string name="details_panel_title" msgid="4753347516759338122">"详细信息"</string>
    <string name="details_file_size" msgid="2468878774843246797">"文件大小："</string>
    <string name="details_image_resolution" msgid="8773315928100529437">"分辨率："</string>
    <string name="details_image_make" msgid="2888477930210903540">"制造商："</string>
    <string name="details_image_model" msgid="3608007849933924336">"型号："</string>
    <string name="details_image_whitebalance" msgid="4412514247882436065">"白平衡："</string>
    <string name="details_image_latitude" msgid="6701704806314765468">"GPS 纬度："</string>
    <string name="details_image_longitude" msgid="5583629669864057389">"GPS 经度："</string>
    <string name="details_image_location" msgid="6460201074393148978">"地点："</string>
    <string name="details_duration" msgid="1028116471387901402">"持续时间："</string>
    <string name="details_date_taken" msgid="348356840586463178">"拍摄日期："</string>
    <string name="details_frame_rate" msgid="122397836963498191">"帧频："</string>
    <string name="details_bit_rate" msgid="5632311789455402186">"比特率："</string>
    <string name="details_codec" msgid="5580300450432398126">"编解码器："</string>
    <string name="details_format" msgid="3700860266600796363">"格式："</string>
    <!-- no translation found for details_dimension_x (4923037334136168978) -->
    <skip />
    <!-- no translation found for details_ms (7574063760642857397) -->
    <skip />
    <!-- no translation found for details_hms (772340067838331166) -->
    <skip />
    <!-- no translation found for details_fps (5450871169477340537) -->
    <skip />
    <!-- no translation found for details_kbps (1515369011744784592) -->
    <skip />
    <!-- no translation found for details_mbps (3291428849607323284) -->
    <skip />
    <string name="details_ok" msgid="6848594369924424312">"确定"</string>
    <string name="context_menu_header" msgid="1185348426222302182">"图片选项"</string>
    <string name="video_context_menu_header" msgid="7318971116949475029">"视频选项"</string>
    <string name="multiface_crop_help" msgid="3127018992717032779">"点按一张脸开始裁剪。"</string>
    <string name="photos_gallery_title" msgid="6914406246471015448">"图库"</string>
    <string name="pick_photos_gallery_title" msgid="12912682424915943">"选择图片"</string>
    <string name="videos_gallery_title" msgid="6150354029982749479">"图库"</string>
    <string name="pick_videos_gallery_title" msgid="326727095201227333">"选择视频"</string>
    <string name="loading_progress_format_string" msgid="7401961873257843731">"还剩 <xliff:g id="COUNTER">%d</xliff:g> 个"</string>
    <string name="sendImage" msgid="7279510542799399570">"图片分享方式"</string>
    <string name="setImage" msgid="7246975856983303047">"将图片设置为"</string>
    <string name="sendVideo" msgid="3598567735831863073">"分享视频的方式"</string>
    <!-- no translation found for send_media_files (8201083279723850611) -->
    <skip />
    <string name="movieviewlabel" msgid="7363495772706775465">"电影"</string>
    <string name="loading_video" msgid="4013492720121891585">"正在载入视频..."</string>
    <string name="spaceIsLow_content" msgid="2848517537672543641">"SD 卡空间不足。请更改画质设置或从图库中删除部分项。"</string>
    <string name="resume_playing_title" msgid="8996677350649355013">"重新播放视频"</string>
    <!-- no translation found for resume_playing_message (7293000708492271389) -->
    <skip />
    <string name="resume_playing_resume" msgid="3847915469173852416">"重新播放"</string>
    <string name="resume_playing_restart" msgid="5471008499835769292">"重新开始"</string>
    <string name="gadget_title" msgid="259405922673466798">"相框"</string>
    <string name="file_info_title" msgid="1628963357466012538">"文件信息："</string>
    <string name="video_exceed_mms_limit" msgid="3835075281230780010">"您录制的视频太大，无法用彩信发送。请尝试录制短一点的剪辑。"</string>
    <string name="multiselect_share" msgid="5261644537749253581">"分享"</string>
    <string name="multiselect_delete" msgid="9113461994546744603">"删除"</string>
    <string name="multiselect_cancel" msgid="5969428692864002165">"取消"</string>
    <string name="delete_images_message" msgid="4504926868037899430">"正在删除图片，请稍候..."</string>
    <string name="video_reach_size_limit" msgid="6179877322015552390">"已达到大小上限。"</string>
    <!-- no translation found for on_screen_menu_back (1252087782192565742) -->
>>>>>>> ef3c60e0
    <skip />
</resources><|MERGE_RESOLUTION|>--- conflicted
+++ resolved
@@ -120,7 +120,6 @@
     <item>"自上至下滑动"</item>
     <item>"随机选择"</item>
   </string-array>
-<<<<<<< HEAD
     <string name="pref_gallery_slideshow_repeat_title">"重复播放幻灯片"</string>
     <string name="pref_gallery_slideshow_repeat_summary">"循环播放幻灯片"</string>
     <string name="pref_gallery_slideshow_shuffle_title">"随机播放幻灯片"</string>
@@ -168,8 +167,6 @@
     <!-- no translation found for pref_camera_focusmode_entry_auto (7374820710300362457) -->
     <skip />
     <!-- no translation found for pref_camera_focusmode_entry_infinity (3413922419264967552) -->
-    <skip />
-    <!-- no translation found for pref_camera_focusmode_value_infinity (3629041045019224450) -->
     <skip />
     <!-- no translation found for pref_camera_focusmode_dialogtitle (3464580667965511167) -->
     <skip />
@@ -237,107 +234,5 @@
     <!-- no translation found for delete_images_message (4504926868037899430) -->
     <skip />
     <!-- no translation found for video_reach_size_limit (6179877322015552390) -->
-=======
-    <string name="pref_gallery_slideshow_repeat_title" msgid="6512135022461429738">"重复播放幻灯片"</string>
-    <string name="pref_gallery_slideshow_repeat_summary" msgid="8289230397431855268">"循环播放幻灯片"</string>
-    <string name="pref_gallery_slideshow_shuffle_title" msgid="3677508579783015598">"随机播放幻灯片"</string>
-    <string name="pref_gallery_slideshow_shuffle_summary" msgid="8566948749149325715">"以随机顺序显示图片"</string>
-    <string name="pref_camera_recordlocation_title" msgid="273727672426306702">"在照片中存储位置"</string>
-    <string name="pref_camera_recordlocation_summary" msgid="3275371402016128548">"在照片数据中记录位置"</string>
-    <string name="pref_camera_video_settings_category" msgid="5788821601203523037">"视频设置"</string>
-    <string name="pref_camera_videoquality_title" msgid="4127153321803677407">"视频质量"</string>
-    <string name="pref_camera_videoquality_entry_0" msgid="6300182041472826848">"低（对于彩信）"</string>
-    <string name="pref_camera_videoquality_entry_1" msgid="6742349839919099735">"高（对于 SD 卡）"</string>
-    <string name="pref_camera_videoquality_dialogtitle" msgid="9154437474111181737">"视频画质"</string>
-    <!-- no translation found for pref_camera_video_duration_title (8049279326917441484) -->
-    <skip />
-    <!-- no translation found for pref_camera_video_duration_entry_mms (9067623003661464481) -->
-    <skip />
-    <string name="pref_camera_video_duration_entry_10" msgid="664455443394175885">"10 分钟"</string>
-    <string name="pref_camera_video_duration_entry_30" msgid="1197298883102352735">"30 分钟"</string>
-    <string name="pref_camera_video_duration_dialogtitle" msgid="5762031980003877975">"视频长度"</string>
-    <string name="pref_camera_picture_settings_category" msgid="1513001949820030759">"照片设置"</string>
-    <!-- no translation found for pref_camera_picturesize_title (4333724936665883006) -->
-    <skip />
-    <string name="pref_camera_picturesize_entry_2592x1936" msgid="2293389043895753549">"5 百万 (2592x1936)"</string>
-    <string name="pref_camera_picturesize_entry_2048x1536" msgid="7304479270077279178">"3 百万 (2048x1536)"</string>
-    <string name="pref_camera_picturesize_entry_1600x1200" msgid="6722733164421134734">"2 百万 (1600x1200)"</string>
-    <string name="pref_camera_picturesize_entry_1024x768" msgid="6648351357102402892">"1 百万 (1024x768)"</string>
-    <string name="pref_camera_picturesize_dialogtitle" msgid="2741153309776113961">"照片大小"</string>
-    <!-- no translation found for pref_camera_jpegquality_title (6074540285403193970) -->
-    <skip />
-    <string name="pref_camera_jpegquality_entry_superfine" msgid="4087830022547613205">"极精细"</string>
-    <string name="pref_camera_jpegquality_entry_fine" msgid="4474043704802385370">"精细"</string>
-    <string name="pref_camera_jpegquality_entry_normal" msgid="1274801937207351293">"正常"</string>
-    <string name="pref_camera_jpegquality_dialogtitle" msgid="18195886066728203">"照片质量"</string>
-    <!-- no translation found for pref_camera_focusmode_title (2877248921829329127) -->
-    <skip />
-    <string name="pref_camera_focusmode_entry_auto" msgid="7374820710300362457">"自动"</string>
-    <string name="pref_camera_focusmode_entry_infinity" msgid="3413922419264967552">"无限远"</string>
-    <string name="pref_camera_focusmode_dialogtitle" msgid="3464580667965511167">"对焦方式"</string>
-    <string name="camerasettings" msgid="2433519618178453928">"设置"</string>
-    <string name="image_gallery_NoImageView_text" msgid="409595259802877447">"找不到媒体。"</string>
-    <string name="pref_gallery_confirm_delete_title" msgid="642429032687845907">"确认删除"</string>
-    <string name="pref_gallery_confirm_delete_summary" msgid="5253456492765525245">"在删除图片或视频前显示确认消息"</string>
-    <string name="no_location_image" msgid="6929172123058811834">"此图片中没有地点信息。"</string>
-    <string name="details_panel_title" msgid="4753347516759338122">"详细信息"</string>
-    <string name="details_file_size" msgid="2468878774843246797">"文件大小："</string>
-    <string name="details_image_resolution" msgid="8773315928100529437">"分辨率："</string>
-    <string name="details_image_make" msgid="2888477930210903540">"制造商："</string>
-    <string name="details_image_model" msgid="3608007849933924336">"型号："</string>
-    <string name="details_image_whitebalance" msgid="4412514247882436065">"白平衡："</string>
-    <string name="details_image_latitude" msgid="6701704806314765468">"GPS 纬度："</string>
-    <string name="details_image_longitude" msgid="5583629669864057389">"GPS 经度："</string>
-    <string name="details_image_location" msgid="6460201074393148978">"地点："</string>
-    <string name="details_duration" msgid="1028116471387901402">"持续时间："</string>
-    <string name="details_date_taken" msgid="348356840586463178">"拍摄日期："</string>
-    <string name="details_frame_rate" msgid="122397836963498191">"帧频："</string>
-    <string name="details_bit_rate" msgid="5632311789455402186">"比特率："</string>
-    <string name="details_codec" msgid="5580300450432398126">"编解码器："</string>
-    <string name="details_format" msgid="3700860266600796363">"格式："</string>
-    <!-- no translation found for details_dimension_x (4923037334136168978) -->
-    <skip />
-    <!-- no translation found for details_ms (7574063760642857397) -->
-    <skip />
-    <!-- no translation found for details_hms (772340067838331166) -->
-    <skip />
-    <!-- no translation found for details_fps (5450871169477340537) -->
-    <skip />
-    <!-- no translation found for details_kbps (1515369011744784592) -->
-    <skip />
-    <!-- no translation found for details_mbps (3291428849607323284) -->
-    <skip />
-    <string name="details_ok" msgid="6848594369924424312">"确定"</string>
-    <string name="context_menu_header" msgid="1185348426222302182">"图片选项"</string>
-    <string name="video_context_menu_header" msgid="7318971116949475029">"视频选项"</string>
-    <string name="multiface_crop_help" msgid="3127018992717032779">"点按一张脸开始裁剪。"</string>
-    <string name="photos_gallery_title" msgid="6914406246471015448">"图库"</string>
-    <string name="pick_photos_gallery_title" msgid="12912682424915943">"选择图片"</string>
-    <string name="videos_gallery_title" msgid="6150354029982749479">"图库"</string>
-    <string name="pick_videos_gallery_title" msgid="326727095201227333">"选择视频"</string>
-    <string name="loading_progress_format_string" msgid="7401961873257843731">"还剩 <xliff:g id="COUNTER">%d</xliff:g> 个"</string>
-    <string name="sendImage" msgid="7279510542799399570">"图片分享方式"</string>
-    <string name="setImage" msgid="7246975856983303047">"将图片设置为"</string>
-    <string name="sendVideo" msgid="3598567735831863073">"分享视频的方式"</string>
-    <!-- no translation found for send_media_files (8201083279723850611) -->
-    <skip />
-    <string name="movieviewlabel" msgid="7363495772706775465">"电影"</string>
-    <string name="loading_video" msgid="4013492720121891585">"正在载入视频..."</string>
-    <string name="spaceIsLow_content" msgid="2848517537672543641">"SD 卡空间不足。请更改画质设置或从图库中删除部分项。"</string>
-    <string name="resume_playing_title" msgid="8996677350649355013">"重新播放视频"</string>
-    <!-- no translation found for resume_playing_message (7293000708492271389) -->
-    <skip />
-    <string name="resume_playing_resume" msgid="3847915469173852416">"重新播放"</string>
-    <string name="resume_playing_restart" msgid="5471008499835769292">"重新开始"</string>
-    <string name="gadget_title" msgid="259405922673466798">"相框"</string>
-    <string name="file_info_title" msgid="1628963357466012538">"文件信息："</string>
-    <string name="video_exceed_mms_limit" msgid="3835075281230780010">"您录制的视频太大，无法用彩信发送。请尝试录制短一点的剪辑。"</string>
-    <string name="multiselect_share" msgid="5261644537749253581">"分享"</string>
-    <string name="multiselect_delete" msgid="9113461994546744603">"删除"</string>
-    <string name="multiselect_cancel" msgid="5969428692864002165">"取消"</string>
-    <string name="delete_images_message" msgid="4504926868037899430">"正在删除图片，请稍候..."</string>
-    <string name="video_reach_size_limit" msgid="6179877322015552390">"已达到大小上限。"</string>
-    <!-- no translation found for on_screen_menu_back (1252087782192565742) -->
->>>>>>> ef3c60e0
     <skip />
 </resources>