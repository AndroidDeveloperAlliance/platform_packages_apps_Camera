<?xml version="1.0" encoding="UTF-8"?>
<!-- Copyright (C) 2009 The Android Open Source Project

     Licensed under the Apache License, Version 2.0 (the "License");
     you may not use this file except in compliance with the License.
     You may obtain a copy of the License at

          http://www.apache.org/licenses/LICENSE-2.0

     Unless required by applicable law or agreed to in writing, software
     distributed under the License is distributed on an "AS IS" BASIS,
     WITHOUT WARRANTIES OR CONDITIONS OF ANY KIND, either express or implied.
     See the License for the specific language governing permissions and
     limitations under the License.
-->
<resources xmlns:android="http://schemas.android.com/apk/res/android"
    xmlns:xliff="urn:oasis:names:tc:xliff:document:1.2">
    <string name="camera_error_title" msgid="1202232535191653443">"Errore fotocamera"</string>
    <string name="cannot_connect_camera" msgid="8029009101380114174">"Impossibile collegarsi alla fotocamera."</string>
    <string name="all_images" msgid="1195501551939178807">"Tutte le foto"</string>
    <string name="all_videos" msgid="3380966619230896013">"Tutti i video"</string>
    <string name="camera_label" msgid="6346560772074764302">"Fotocamera"</string>
    <string name="video_camera_label" msgid="2899292505526427293">"Videocamera"</string>
    <string name="gallery_picker_label" msgid="3080425245006492787">"Galleria"</string>
    <!-- no translation found for gallery_label (7119609703856708011) -->
    <skip />
    <string name="gallery_camera_bucket_name" msgid="2924618424339240831">"Foto"</string>
<<<<<<< HEAD
    <string name="gallery_camera_videos_bucket_name" msgid="3369151581398551623">"Video fotocamera"</string>
    <string name="gallery_camera_media_bucket_name" msgid="5560926838411387511">"Media fotocamera"</string>
=======
    <string name="gallery_camera_videos_bucket_name" msgid="3369151581398551623">"Video"</string>
    <string name="gallery_camera_media_bucket_name" msgid="5560926838411387511">"File fotocamera"</string>
    <string name="switch_to_video_lable" msgid="4525451949497982385">"Passa a video"</string>
    <string name="switch_to_camera_lable" msgid="8248495141797448471">"Passa a fotocamera"</string>
>>>>>>> 4bc220ac
    <string name="crop_label" msgid="521114301871349328">"Ritaglia foto"</string>
    <string name="view_label" msgid="4450531507947335704">"Visualizza foto"</string>
    <string name="preferences_label" msgid="5955678162525051163">"Impostazioni fotocamera"</string>
    <string name="wait" msgid="8600187532323801552">"Attendere..."</string>
    <string name="no_storage" msgid="820691042667338625">"Per usare la fotocamera devi inserire una scheda SD."</string>
    <string name="not_enough_space" msgid="6655334407957844653">"La scheda SD è piena."</string>
    <string name="preparing_sd" msgid="2914969119574812666">"Preparazione scheda SD…"</string>
    <string name="wallpaper" msgid="9222901738515471972">"Impostazione sfondo, attendi..."</string>
    <string name="savingImage" msgid="3051745378545909260">"Salvataggio foto..."</string>
    <string name="runningFaceDetection" msgid="2293932204708167704">"Attendere..."</string>
    <string name="settings" msgid="1534847740615665736">"Impostazioni"</string>
    <string name="view" msgid="6277795271119411881">"Visualizza"</string>
    <string name="details" msgid="8415120088556445230">"Dettagli"</string>
    <string name="show_on_map" msgid="441725587731006228">"Mostra su Google Maps"</string>
    <string name="rotate" msgid="460017689320955494">"Ruota"</string>
    <string name="rotate_left" msgid="5888273317282539839">"Ruota a sinistra"</string>
    <string name="rotate_right" msgid="6776325835923384839">"Ruota a destra"</string>
    <string name="slide_show" msgid="1965192737233824143">"Presentazione"</string>
    <string name="multiselect" msgid="4761682939945434146">"Multiselezione"</string>
    <string name="capture_picture" msgid="4114265595549284643">"Scatta foto"</string>
    <string name="capture_video" msgid="4047046282358697155">"Registra video"</string>
    <string name="crop_save_text" msgid="8140440041190264400">"Salva"</string>
    <string name="crop_discard_text" msgid="5303657888280340603">"Annulla"</string>
    <string name="confirm_delete_title" msgid="263478358046514887">"Elimina"</string>
    <string name="confirm_delete_message" msgid="4161389939579284604">"La foto verrà eliminata."</string>
    <string name="confirm_delete_video_message" msgid="5796154324948010221">"Il video verrà eliminato."</string>
    <string name="confirm_delete_multiple_message" msgid="5962369828035778779">"Questi file multimediali verranno eliminati."</string>
    <string name="review_toss" msgid="7255331999518617841">"ELIMINA"</string>
    <string name="review_share" msgid="7294755861072174509">"CONDIVIDI"</string>
    <string name="review_set" msgid="8304758352155378636">"IMPOSTA COME"</string>
    <string name="review_play" msgid="6015456244323302817">"RIPRODUCI"</string>
    <string name="review_cancel" msgid="8188009385853399254">"ANNULLA"</string>
    <string name="review_done" msgid="5417465988786728114">"FINE"</string>
    <string name="review_ok" msgid="5305096180300056529">"OK"</string>
    <string name="review_retake" msgid="7804864054896088338">"SCATTA DI NUOVO"</string>
    <string name="camera_toss" msgid="3781186798552460833">"Elimina"</string>
    <string name="camera_share" msgid="8207701858325694182">"Condividi"</string>
    <string name="camera_set" msgid="3422192914806971182">"Imposta come"</string>
    <string name="camera_play" msgid="8248000517869959980">"Riproduci"</string>
    <string name="camera_attach" msgid="4048659554893435232">"Allega"</string>
    <string name="camera_cancel" msgid="8203341746672085747">"Annulla"</string>
    <string name="camera_crop" msgid="5584000454518174632">"Ritaglia"</string>
    <string name="no_way_to_share_image" msgid="5011985309980187927">"Nessuna applicazione disponibile per condividere la foto."</string>
    <string name="no_way_to_share_video" msgid="3684571102267072206">"Nessuna applicazione disponibile per condividere il video."</string>
    <string name="no_way_to_share" msgid="863323712875014752">"Nessuna applicazione disponibile per condividere i file multimediali."</string>
    <string name="video_play" msgid="5287787282508002895">"Riproduci"</string>
    <string name="camera_gallery_photos_text" msgid="6558048736561932758">"Galleria"</string>
    <string name="camera_pick_wallpaper" msgid="7026385960511811641">"Foto"</string>
    <string name="camera_setas_wallpaper" msgid="797463183863414289">"Sfondo"</string>
    <string name="pref_gallery_category" msgid="5826488887237959433">"Impostazioni generali"</string>
    <string name="pref_slideshow_category" msgid="9097962086335681667">"Impostazioni presentazione"</string>
    <string name="pref_gallery_size_title" msgid="1363406603879434418">"Dimensioni schermo"</string>
    <string name="pref_gallery_size_summary" msgid="8179967445295243638">"Seleziona dimensioni di visualizz. di foto e video"</string>
    <string name="pref_gallery_size_dialogtitle" msgid="757380558320647503">"Dimensioni foto"</string>
  <string-array name="pref_gallery_size_choices">
    <item msgid="7157691836846678936">"Grandi"</item>
    <item msgid="1033164600689216410">"Piccole"</item>
  </string-array>
    <string name="pref_gallery_sort_title" msgid="7447949250045443386">"Ordinamento"</string>
    <string name="pref_gallery_sort_summary" msgid="6644398051645595214">"Seleziona l\'ordinamento di foto e video"</string>
    <string name="pref_gallery_sort_dialogtitle" msgid="5787417105532562739">"Ordine foto"</string>
  <string-array name="pref_gallery_sort_choices">
    <item msgid="5546009539334018063">"Da più recente"</item>
    <item msgid="7931283047572866748">"Da meno recente"</item>
  </string-array>
    <string name="pref_gallery_slideshow_interval_title" msgid="6534904787962619832">"Intervallo presentazione"</string>
    <string name="pref_gallery_slideshow_interval_summary" msgid="329876327077905033">"Seleziona la durata di ogni diapositiva"</string>
    <string name="pref_gallery_slideshow_interval_dialogtitle" msgid="6775543119826248900">"Intervallo presentazione"</string>
  <string-array name="pref_gallery_slideshow_interval_choices">
    <item msgid="3089037742117543119">"2 secondi"</item>
    <item msgid="738579316565625730">"3 secondi"</item>
    <item msgid="5670078787463530498">"4 secondi"</item>
  </string-array>
    <string name="pref_gallery_slideshow_transition_title" msgid="3235158556228218846">"Transizione presentazione"</string>
    <string name="pref_gallery_slideshow_transition_summary" msgid="2390320265891546846">"Seleziona l\'effetto da usare per passare da una diapositiva all\'altra"</string>
    <string name="pref_gallery_slideshow_transition_dialogtitle" msgid="5483406447721500371">"Transizione diapositive"</string>
  <string-array name="pref_gallery_slideshow_transition_choices">
    <item msgid="2825716730899894863">"Dissolvenza"</item>
    <item msgid="403116336404005687">"Da sinistra a destra"</item>
    <item msgid="4901733079450971731">"Dall\'alto verso il basso"</item>
    <item msgid="9006732482485375438">"Selezione casuale"</item>
  </string-array>
    <string name="pref_gallery_slideshow_repeat_title" msgid="6512135022461429738">"Ripeti presentazione"</string>
    <string name="pref_gallery_slideshow_repeat_summary" msgid="8289230397431855268">"Riproduci più volte la presentazione"</string>
    <string name="pref_gallery_slideshow_shuffle_title" msgid="3677508579783015598">"Riproduzione casuale"</string>
    <string name="pref_gallery_slideshow_shuffle_summary" msgid="8566948749149325715">"Mostra le foto in ordine casuale"</string>
    <!-- no translation found for pref_camera_recordlocation_title (371208839215448917) -->
    <skip />
    <string name="pref_camera_videoquality_title" msgid="4127153321803677407">"Qualità video"</string>
    <string name="pref_camera_videoquality_entry_0" msgid="6300182041472826848">"Bassa (per MMS)"</string>
    <string name="pref_camera_videoquality_entry_1" msgid="6742349839919099735">"Alta (per scheda SD)"</string>
    <string name="pref_camera_videoquality_dialogtitle" msgid="9154437474111181737">"Qualità video"</string>
    <string name="pref_camera_video_duration_title" msgid="8049279326917441484">"Durata video"</string>
    <string name="pref_camera_video_duration_entry_mms" msgid="9067623003661464481">"<xliff:g id="DURATION">%1$d</xliff:g> secondi (per MMS)"</string>
    <string name="pref_camera_video_duration_entry_10" msgid="664455443394175885">"10 minuti"</string>
    <string name="pref_camera_video_duration_entry_30" msgid="1197298883102352735">"30 minuti"</string>
    <string name="pref_camera_video_duration_dialogtitle" msgid="5762031980003877975">"Durata video"</string>
    <!-- no translation found for pref_camera_settings_category (2576236450859613120) -->
    <skip />
    <!-- no translation found for pref_camcorder_settings_category (460313486231965141) -->
    <skip />
    <string name="pref_camera_picturesize_title" msgid="4333724936665883006">"Dimensioni foto"</string>
    <string name="pref_camera_picturesize_entry_2592x1936" msgid="2293389043895753549">"5 M (2592 x 1936)"</string>
    <string name="pref_camera_picturesize_entry_2048x1536" msgid="7304479270077279178">"3M (2048x1536)"</string>
    <string name="pref_camera_picturesize_entry_1600x1200" msgid="6722733164421134734">"2M (1600x1200)"</string>
    <string name="pref_camera_picturesize_entry_1024x768" msgid="6648351357102402892">"1M (1024x768)"</string>
    <string name="pref_camera_picturesize_dialogtitle" msgid="2741153309776113961">"Dimensioni foto"</string>
    <string name="pref_camera_jpegquality_title" msgid="6074540285403193970">"Qualità immagine"</string>
    <string name="pref_camera_jpegquality_entry_superfine" msgid="4087830022547613205">"Super fine"</string>
    <string name="pref_camera_jpegquality_entry_fine" msgid="4474043704802385370">"Fine"</string>
    <string name="pref_camera_jpegquality_entry_normal" msgid="1274801937207351293">"Normale"</string>
    <string name="pref_camera_jpegquality_dialogtitle" msgid="18195886066728203">"Qualità immagine"</string>
    <string name="pref_camera_focusmode_title" msgid="2877248921829329127">"Modalità messa a fuoco"</string>
    <string name="pref_camera_focusmode_entry_auto" msgid="7374820710300362457">"Automatico"</string>
    <string name="pref_camera_focusmode_entry_infinity" msgid="3413922419264967552">"Infinito"</string>
    <string name="pref_camera_focusmode_dialogtitle" msgid="3464580667965511167">"Modalità messa a fuoco"</string>
    <!-- no translation found for pref_camera_flashmode_title (2287362477238791017) -->
    <skip />
    <!-- no translation found for pref_camera_flashmode_entry_auto (7288383434237457709) -->
    <skip />
    <!-- no translation found for pref_camera_flashmode_entry_on (5330043918845197616) -->
    <skip />
    <!-- no translation found for pref_camera_flashmode_entry_off (867242186958805761) -->
    <skip />
    <!-- no translation found for pref_camera_flashmode_dialogtitle (2824978765695177188) -->
    <skip />
    <!-- no translation found for pref_camera_whitebalance_dialogtitle (8978388629257577909) -->
    <skip />
    <!-- no translation found for pref_camera_whitebalance_title (677420930596673340) -->
    <skip />
    <!-- no translation found for pref_camera_whitebalance_entry_auto (6580665476983469293) -->
    <skip />
    <!-- no translation found for pref_camera_whitebalance_entry_incandescent (8856667786449549938) -->
    <skip />
    <!-- no translation found for pref_camera_whitebalance_entry_daylight (2534757270149561027) -->
    <skip />
    <!-- no translation found for pref_camera_whitebalance_entry_fluorescent (2435332872847454032) -->
    <skip />
    <!-- no translation found for pref_camera_whitebalance_entry_cloudy (3531996716997959326) -->
    <skip />
    <!-- no translation found for pref_camera_whitebalance_entry_twilight (2257942426397244556) -->
    <skip />
    <!-- no translation found for pref_camera_whitebalance_entry_shade (4685730287406277702) -->
    <skip />
    <!-- no translation found for pref_camera_whitebalance_entry_warm_fluorescent (2827098617308870248) -->
    <skip />
    <!-- no translation found for pref_camera_whitebalance_entry_halogen (5473868018455084929) -->
    <skip />
    <!-- no translation found for pref_camera_coloreffect_dialogtitle (7691751972871809763) -->
    <skip />
    <!-- no translation found for pref_camera_coloreffect_title (4152827686267109207) -->
    <skip />
    <!-- no translation found for pref_camera_coloreffect_entry_none (4759462740660236565) -->
    <skip />
    <!-- no translation found for pref_camera_coloreffect_entry_mono (9068472385922288418) -->
    <skip />
    <!-- no translation found for pref_camera_coloreffect_entry_sepia (7558624061140022613) -->
    <skip />
    <!-- no translation found for pref_camera_coloreffect_entry_negative (1635477825533469324) -->
    <skip />
    <!-- no translation found for pref_camera_coloreffect_entry_solarize (7399297076108412329) -->
    <skip />
    <!-- no translation found for pref_camera_coloreffect_entry_posterize (8596847197608350695) -->
    <skip />
    <!-- no translation found for pref_camera_coloreffect_entry_whiteboard (8161550096887765100) -->
    <skip />
    <!-- no translation found for pref_camera_coloreffect_entry_blackboard (4149918495221278960) -->
    <skip />
    <!-- no translation found for pref_camera_coloreffect_entry_aqua (224075791902166343) -->
    <skip />
    <!-- no translation found for pref_camera_coloreffect_entry_pastel (1263931790863509482) -->
    <skip />
    <!-- no translation found for pref_camera_coloreffect_entry_mosaic (1756287704236443515) -->
    <skip />
    <!-- no translation found for pref_camera_coloreffect_entry_redtint (6646299498728138294) -->
    <skip />
    <!-- no translation found for pref_camera_coloreffect_entry_bluetint (918696074928692967) -->
    <skip />
    <!-- no translation found for pref_camera_coloreffect_entry_greentint (9080254097150221320) -->
    <skip />
    <!-- no translation found for pref_camera_scenemode_title (1420535844292504016) -->
    <skip />
    <!-- no translation found for pref_camera_scenemode_dialogtitle (299486172171669009) -->
    <skip />
    <!-- no translation found for pref_camera_scenemode_entry_auto (7113995286836658648) -->
    <skip />
    <!-- no translation found for pref_camera_scenemode_entry_action (616748587566110484) -->
    <skip />
    <!-- no translation found for pref_camera_scenemode_entry_portrait (9140929538393384095) -->
    <skip />
    <!-- no translation found for pref_camera_scenemode_entry_landscape (405417518823973264) -->
    <skip />
    <!-- no translation found for pref_camera_scenemode_entry_night (7606898503102476329) -->
    <skip />
    <!-- no translation found for pref_camera_scenemode_entry_night_portrait (5244280874913294746) -->
    <skip />
    <!-- no translation found for pref_camera_scenemode_entry_theatre (3123861130799840901) -->
    <skip />
    <!-- no translation found for pref_camera_scenemode_entry_beach (5163939340224174481) -->
    <skip />
    <!-- no translation found for pref_camera_scenemode_entry_snow (2110494623725511788) -->
    <skip />
    <!-- no translation found for pref_camera_scenemode_entry_sunset (181661154611507212) -->
    <skip />
    <!-- no translation found for pref_camera_scenemode_entry_steadyphoto (2147958278893914895) -->
    <skip />
    <!-- no translation found for pref_camera_scenemode_entry_fireworks (3530608172188797432) -->
    <skip />
    <string name="camerasettings" msgid="2433519618178453928">"Impostazioni"</string>
    <string name="image_gallery_NoImageView_text" msgid="409595259802877447">"Nessun media trovato."</string>
    <string name="pref_gallery_confirm_delete_title" msgid="642429032687845907">"Conferma eliminazioni"</string>
    <string name="pref_gallery_confirm_delete_summary" msgid="5253456492765525245">"Mostra conferma prima di eliminare una foto o un video"</string>
    <string name="no_location_image" msgid="6929172123058811834">"Nessuna informazione di posizione contenuta in questa immagine."</string>
    <string name="details_panel_title" msgid="4753347516759338122">"Dettagli"</string>
    <string name="details_file_size" msgid="2468878774843246797">"Dim. file:"</string>
    <string name="details_image_resolution" msgid="8773315928100529437">"Risoluzione:"</string>
    <string name="details_image_make" msgid="2888477930210903540">"Produttore:"</string>
    <string name="details_image_model" msgid="3608007849933924336">"Modello:"</string>
    <string name="details_image_whitebalance" msgid="4412514247882436065">"Bilanciamento bianco:"</string>
    <string name="details_image_latitude" msgid="6701704806314765468">"Latitudine GPS:"</string>
    <string name="details_image_longitude" msgid="5583629669864057389">"Longitudine GPS:"</string>
    <string name="details_image_location" msgid="6460201074393148978">"Posizione:"</string>
    <string name="details_duration" msgid="1028116471387901402">"Durata:"</string>
    <string name="details_date_taken" msgid="348356840586463178">"Data scatto:"</string>
    <string name="details_frame_rate" msgid="122397836963498191">"Frequenza fotogrammi:"</string>
    <string name="details_bit_rate" msgid="5632311789455402186">"Velocità in bit:"</string>
    <string name="details_codec" msgid="5580300450432398126">"Codec:"</string>
    <string name="details_format" msgid="3700860266600796363">"Formato:"</string>
    <string name="details_dimension_x" msgid="4923037334136168978">"<xliff:g id="WIDTH">%1$d</xliff:g> x <xliff:g id="HEIGHT">%2$d</xliff:g>"</string>
    <string name="details_ms" msgid="7574063760642857397">"<xliff:g id="MINUTES">%1$02d</xliff:g>:<xliff:g id="SECONDS">%2$02d</xliff:g>"</string>
    <string name="details_hms" msgid="772340067838331166">"<xliff:g id="HOURS">%1$d</xliff:g>:<xliff:g id="MINUTES">%2$02d</xliff:g>:<xliff:g id="SECONDS">%3$02d</xliff:g>"</string>
    <string name="details_fps" msgid="5450871169477340537">"<xliff:g id="FRAMES">%1$d</xliff:g> fps"</string>
    <string name="details_kbps" msgid="1515369011744784592">"<xliff:g id="SPEED">%1$d</xliff:g> kbps"</string>
    <string name="details_mbps" msgid="3291428849607323284">"<xliff:g id="SPEED">%1$g</xliff:g> Mbps"</string>
    <string name="details_ok" msgid="6848594369924424312">"OK"</string>
    <string name="context_menu_header" msgid="1185348426222302182">"Opzioni foto"</string>
    <string name="video_context_menu_header" msgid="7318971116949475029">"Opzioni video"</string>
    <string name="multiface_crop_help" msgid="3127018992717032779">"Tocca un viso per iniziare."</string>
    <string name="photos_gallery_title" msgid="6914406246471015448">"Galleria"</string>
    <string name="pick_photos_gallery_title" msgid="12912682424915943">"Seleziona foto"</string>
    <string name="videos_gallery_title" msgid="6150354029982749479">"Galleria"</string>
    <string name="pick_videos_gallery_title" msgid="326727095201227333">"Seleziona video"</string>
    <string name="sendImage" msgid="7279510542799399570">"Condividi foto via"</string>
    <string name="setImage" msgid="7246975856983303047">"Imposta foto come"</string>
    <string name="sendVideo" msgid="3598567735831863073">"Condividi video tramite"</string>
    <string name="send_media_files" msgid="8201083279723850611">"Condividi file multimediali tramite"</string>
    <string name="movieviewlabel" msgid="7363495772706775465">"Film"</string>
    <string name="loading_video" msgid="4013492720121891585">"Caricamento video..."</string>
    <string name="spaceIsLow_content" msgid="2848517537672543641">"Lo spazio della scheda SD si sta esaurendo. Cambia l\'impostazione di qualità o elimina elementi nella galleria."</string>
    <string name="resume_playing_title" msgid="8996677350649355013">"Riprendi video"</string>
    <string name="resume_playing_message" msgid="7293000708492271389">"Riprendere la riproduzione da <xliff:g id="DURATION">%s</xliff:g>?"</string>
    <string name="resume_playing_resume" msgid="3847915469173852416">"Riprendi riproduzione"</string>
    <string name="resume_playing_restart" msgid="5471008499835769292">"Ricomincia"</string>
    <string name="gadget_title" msgid="259405922673466798">"Cornice immagine"</string>
    <string name="file_info_title" msgid="1628963357466012538">"Info file:"</string>
    <string name="video_exceed_mms_limit" msgid="3835075281230780010">"Il video registrato è troppo grande per essere inviato tramite MMS. Prova a registrare un clip più corto."</string>
    <string name="multiselect_share" msgid="5261644537749253581">"Condividi"</string>
    <string name="multiselect_delete" msgid="9113461994546744603">"Elimina"</string>
    <string name="multiselect_cancel" msgid="5969428692864002165">"Annulla"</string>
    <string name="delete_images_message" msgid="4504926868037899430">"Eliminazione immagini, attendi..."</string>
    <string name="video_reach_size_limit" msgid="6179877322015552390">"Limite di dimensione raggiunto."</string>
</resources><|MERGE_RESOLUTION|>--- conflicted
+++ resolved
@@ -25,15 +25,8 @@
     <!-- no translation found for gallery_label (7119609703856708011) -->
     <skip />
     <string name="gallery_camera_bucket_name" msgid="2924618424339240831">"Foto"</string>
-<<<<<<< HEAD
-    <string name="gallery_camera_videos_bucket_name" msgid="3369151581398551623">"Video fotocamera"</string>
-    <string name="gallery_camera_media_bucket_name" msgid="5560926838411387511">"Media fotocamera"</string>
-=======
     <string name="gallery_camera_videos_bucket_name" msgid="3369151581398551623">"Video"</string>
     <string name="gallery_camera_media_bucket_name" msgid="5560926838411387511">"File fotocamera"</string>
-    <string name="switch_to_video_lable" msgid="4525451949497982385">"Passa a video"</string>
-    <string name="switch_to_camera_lable" msgid="8248495141797448471">"Passa a fotocamera"</string>
->>>>>>> 4bc220ac
     <string name="crop_label" msgid="521114301871349328">"Ritaglia foto"</string>
     <string name="view_label" msgid="4450531507947335704">"Visualizza foto"</string>
     <string name="preferences_label" msgid="5955678162525051163">"Impostazioni fotocamera"</string>
@@ -122,6 +115,10 @@
     <string name="pref_gallery_slideshow_shuffle_summary" msgid="8566948749149325715">"Mostra le foto in ordine casuale"</string>
     <!-- no translation found for pref_camera_recordlocation_title (371208839215448917) -->
     <skip />
+    <!-- no translation found for pref_camera_recordlocation_entry_off (8888142742988946038) -->
+    <skip />
+    <!-- no translation found for pref_camera_recordlocation_entry_on (7954533529969575594) -->
+    <skip />
     <string name="pref_camera_videoquality_title" msgid="4127153321803677407">"Qualità video"</string>
     <string name="pref_camera_videoquality_entry_0" msgid="6300182041472826848">"Bassa (per MMS)"</string>
     <string name="pref_camera_videoquality_entry_1" msgid="6742349839919099735">"Alta (per scheda SD)"</string>
@@ -136,10 +133,14 @@
     <!-- no translation found for pref_camcorder_settings_category (460313486231965141) -->
     <skip />
     <string name="pref_camera_picturesize_title" msgid="4333724936665883006">"Dimensioni foto"</string>
-    <string name="pref_camera_picturesize_entry_2592x1936" msgid="2293389043895753549">"5 M (2592 x 1936)"</string>
-    <string name="pref_camera_picturesize_entry_2048x1536" msgid="7304479270077279178">"3M (2048x1536)"</string>
-    <string name="pref_camera_picturesize_entry_1600x1200" msgid="6722733164421134734">"2M (1600x1200)"</string>
-    <string name="pref_camera_picturesize_entry_1024x768" msgid="6648351357102402892">"1M (1024x768)"</string>
+    <!-- no translation found for pref_camera_picturesize_entry_2592x1936 (1871154452633783418) -->
+    <skip />
+    <!-- no translation found for pref_camera_picturesize_entry_2048x1536 (8763841848102861602) -->
+    <skip />
+    <!-- no translation found for pref_camera_picturesize_entry_1600x1200 (3802531502504271124) -->
+    <skip />
+    <!-- no translation found for pref_camera_picturesize_entry_1024x768 (6557686202570581693) -->
+    <skip />
     <string name="pref_camera_picturesize_dialogtitle" msgid="2741153309776113961">"Dimensioni foto"</string>
     <string name="pref_camera_jpegquality_title" msgid="6074540285403193970">"Qualità immagine"</string>
     <string name="pref_camera_jpegquality_entry_superfine" msgid="4087830022547613205">"Super fine"</string>
@@ -149,6 +150,8 @@
     <string name="pref_camera_focusmode_title" msgid="2877248921829329127">"Modalità messa a fuoco"</string>
     <string name="pref_camera_focusmode_entry_auto" msgid="7374820710300362457">"Automatico"</string>
     <string name="pref_camera_focusmode_entry_infinity" msgid="3413922419264967552">"Infinito"</string>
+    <!-- no translation found for pref_camera_focusmode_entry_macro (4424489110551866161) -->
+    <skip />
     <string name="pref_camera_focusmode_dialogtitle" msgid="3464580667965511167">"Modalità messa a fuoco"</string>
     <!-- no translation found for pref_camera_flashmode_title (2287362477238791017) -->
     <skip />
