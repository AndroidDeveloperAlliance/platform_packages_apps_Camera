--- conflicted
+++ resolved
@@ -105,7 +105,6 @@
     <!-- Button indicating to switch to another camera -->
     <string name="switch_camera_id">Switch Camera</string>
 
-<<<<<<< HEAD
     <!-- Button indicating to enable the time lapse mode. Time lapse mode refers
     to capturing video at a rate much slower than it is played back. Appears as
     a Menu item in Camcorder mode. [CHAR LIMIT=20] -->
@@ -114,7 +113,7 @@
     <!-- Button indicating to disable the time lapse mode. Appears as a Menu item in
     Camcorder mode. [CHAR LIMIT=20] -->
     <string name="disable_time_lapse_mode">Disable Time Lapse</string>
-=======
+
     <!-- Settings screen, camera selection dialog title. Users can select a camera from the phone (front-facing or back-facing). [CHAR LIMIT=20] -->
     <string name="pref_camera_id_title">Select camera</string>
 
@@ -122,7 +121,6 @@
     <string name="pref_camera_id_entry_back">Back</string>
     <!-- In select camera setting, front-facing camera. [CHAR LIMIT=14] -->
     <string name="pref_camera_id_entry_front">Front</string>
->>>>>>> e2c02932
 
     <!-- Settings screen, setting title text -->
     <string name="pref_camera_recordlocation_title">Store location</string>
