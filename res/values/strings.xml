--- conflicted
+++ resolved
@@ -381,27 +381,9 @@
     <!-- Low-memory dialog message -->
     <string name="spaceIsLow_content">Your SD card is running out of space. Change the quality setting or delete items from Gallery.</string>
 
-<<<<<<< HEAD
-    <!-- Movie View Resume Playing dialog title -->
-    <string name="resume_playing_title">Resume video</string>
-
-    <!-- Movie View Start Playing dialog title -->
-    <string name="resume_playing_message">Resume playing from <xliff:g id="duration" example="5:30">%s</xliff:g> ?</string>
-
-    <!-- Movie View Start Playing button "Resume from bookmark" -->
-    <string name="resume_playing_resume">Resume playing</string>
-
-    <!-- Movie View Start Playing button "Beginning" -->
-    <string name="resume_playing_restart">Start over</string>
-
-    <!-- Title for picture frame gadget to show in list of all available gadgets -->
-    <string name="gadget_title">Picture frame</string>
-
     <!-- Camera format string for new image files. Passed to java.text.SimpleDateFormat. -->
     <string name="image_file_name_format" translatable="false">"'IMG'_yyyyMMdd_HHmmss"</string>
 
-=======
->>>>>>> 3e40eb6c
     <!-- Video Camera format string for new video files. Passed to java.text.SimpleDateFormat. -->
     <string name="video_file_name_format" translatable="false">"'VID'_yyyyMMdd_HHmmss"</string>
 
