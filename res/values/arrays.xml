--- conflicted
+++ resolved
@@ -108,8 +108,6 @@
         <item>65</item>
     </string-array>
 
-<<<<<<< HEAD
-=======
     <!-- Camera Preferences focus mode dialog box entries -->
     <string-array name="pref_camera_focusmode_entries">
         <item>@string/pref_camera_focusmode_entry_auto</item>
@@ -153,5 +151,4 @@
         <item>9</item>
         <item>10</item>
     </string-array>
->>>>>>> 5e5aa7e1
 </resources>